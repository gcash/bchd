--- conflicted
+++ resolved
@@ -2956,25 +2956,18 @@
 	return slpToken, nil
 }
 
-<<<<<<< HEAD
 // slpEventHandler handles valid slp transactions events from mempool and block
-=======
-// slpEventHandler keeps the SlpEntryCache updated on transaction and block events
->>>>>>> c6ab5295
 //
 // NOTE: this is launched as a goroutine and does not return errors!
 //
 func (s *GrpcServer) slpEventHandler() {
-<<<<<<< HEAD
+
+	if s.slpIndex == nil {
+		return
+	}
 
 	// track the first mempool event for special handling
 	firstMempoolTxnSeen := false
-=======
->>>>>>> c6ab5295
-
-	if s.slpIndex == nil {
-		return
-	}
 
 	subscription := s.subscribeEvents()
 	defer subscription.Unsubscribe()
@@ -2985,7 +2978,6 @@
 		case *rpcEventTxAccepted:
 			txDesc := event
 			log.Debugf("new mempool txn %v", txDesc.Tx.Hash())
-<<<<<<< HEAD
 
 			// kickoff slp graph search loading here
 			if !firstMempoolTxnSeen {
@@ -3016,9 +3008,6 @@
 				}
 			}
 
-=======
-			s.checkSlpTxOnEvent(txDesc.Tx.MsgTx(), "mempool")
->>>>>>> c6ab5295
 			continue
 		case *rpcEventBlockConnected:
 			block := event
