package bchrpc

import (
	"bytes"
	"context"
	"encoding/hex"
	"errors"
	"fmt"
	"io"
	"math/big"
	"net/http"
	"strconv"
	"sync"
	"sync/atomic"
	"time"

	"github.com/gcash/bchd/bchrpc/pb"
	"github.com/gcash/bchd/blockchain"
	"github.com/gcash/bchd/blockchain/indexers"
	"github.com/gcash/bchd/chaincfg"
	"github.com/gcash/bchd/chaincfg/chainhash"
	"github.com/gcash/bchd/database"
	"github.com/gcash/bchd/mempool"
	"github.com/gcash/bchd/mining"
	"github.com/gcash/bchd/txscript"
	"github.com/gcash/bchd/wire"
	"github.com/gcash/bchutil"
	"github.com/gcash/bchutil/hdkeychain"
	"github.com/gcash/bchutil/merkleblock"
	"github.com/simpleledgerinc/goslp"
	"github.com/simpleledgerinc/goslp/v1parser"
	"google.golang.org/grpc"
	"google.golang.org/grpc/codes"
	"google.golang.org/grpc/reflection"
	"google.golang.org/grpc/status"
)

// maxAddressQuerySize is the max number of addresses
// to return per query.
const maxAddressQuerySize = 10000

var serviceMap = map[string]interface{}{
	"pb.bchrpc": &GrpcServer{},

	"grpc.reflection.v1alpha.ServerReflection": &reflectionServer{},
}

type reflectionServer struct{}

func (s *reflectionServer) checkReady() bool {
	return true
}

// ServiceReady returns nil when the service is ready and a gRPC error when not.
func ServiceReady(service string) error {
	s, ok := serviceMap[service]
	if !ok {
		return status.Errorf(codes.Unimplemented, "service %s not found", service)
	}
	type readyChecker interface {
		checkReady() bool
	}
	ready := true
	r, ok := s.(readyChecker)
	if ok {
		ready = r.checkReady()
	}
	if !ready {
		return status.Errorf(codes.FailedPrecondition, "service %v is not ready", service)
	}
	return nil
}

// NetManager is an interface which provides functions for handling new transactions.
// This is used by the SubmitTransaction RPC to notify the rest of the system a new
// transaction needs to be handled.
type NetManager interface {
	// AddRebroadcastInventory adds 'iv' to the list of inventories to be
	// rebroadcasted at random intervals until they show up in a block.
	AddRebroadcastInventory(iv *wire.InvVect, data interface{})

	// AnnounceNewTransactions generates and relays inventory vectors and notifies
	// both websocket and getblocktemplate long poll clients of the passed
	// transactions.  This function should be called whenever new transactions
	// are added to the mempool.
	AnnounceNewTransactions(txns []*mempool.TxDesc)
}

// GrpcServerConfig hols the various objects needed by the GrpcServer to
// perform its functions.
type GrpcServerConfig struct {
	Server     *grpc.Server
	HTTPServer *http.Server

	TimeSource  blockchain.MedianTimeSource
	Chain       *blockchain.BlockChain
	ChainParams *chaincfg.Params
	DB          database.DB
	TxMemPool   *mempool.TxPool
	NetMgr      NetManager

	TxIndex   *indexers.TxIndex
	AddrIndex *indexers.AddrIndex
	CfIndex   *indexers.CfIndex
	SlpIndex  *indexers.SlpIndex
}

// GrpcServer is the gRPC server implementation. It holds all the objects
// necessary to serve the RPCs and implements the bchrpc.proto interface.
type GrpcServer struct {
	timeSource  blockchain.MedianTimeSource
	chain       *blockchain.BlockChain
	chainParams *chaincfg.Params
	db          database.DB
	txMemPool   *mempool.TxPool
	netMgr      NetManager

	txIndex   *indexers.TxIndex
	addrIndex *indexers.AddrIndex
	cfIndex   *indexers.CfIndex
	slpIndex  *indexers.SlpIndex

	httpServer *http.Server
	subscribe  chan *rpcEventSubscription
	events     chan interface{}
	quit       chan struct{}

	wg       sync.WaitGroup
	ready    uint32 // atomic
	shutdown int32  // atomic
}

// NewGrpcServer returns a new GrpcServer which has not yet
// be started.
func NewGrpcServer(cfg *GrpcServerConfig) *GrpcServer {
	s := &GrpcServer{
		timeSource:  cfg.TimeSource,
		chain:       cfg.Chain,
		chainParams: cfg.ChainParams,
		db:          cfg.DB,
		txMemPool:   cfg.TxMemPool,
		netMgr:      cfg.NetMgr,
		txIndex:     cfg.TxIndex,
		addrIndex:   cfg.AddrIndex,
		cfIndex:     cfg.CfIndex,
		slpIndex:    cfg.SlpIndex,
		httpServer:  cfg.HTTPServer,
		subscribe:   make(chan *rpcEventSubscription),
		events:      make(chan interface{}),
		quit:        make(chan struct{}),
		wg:          sync.WaitGroup{},
	}
	reflection.Register(cfg.Server)
	pb.RegisterBchrpcServer(cfg.Server, s)
	serviceMap["pb.bchrpc"] = s

	// listen to changes in the mempool for adding/removing from slp entry cache
	go s.slpEventHandler()

	// load graph search db
	if s.slpIndex != nil && s.txIndex != nil {
		fetchTxn := func(txnHash *chainhash.Hash) ([]byte, error) {
			txn, _, _, err := s.fetchTransactionFromBlock(txnHash)
			return txn, err
		}
		go s.slpIndex.LoadSlpGraphSearchDb(fetchTxn, &s.shutdown)
	}

	return s
}

// rpcEventTxAccepted indicates a new tx was accepted into the mempool.
type rpcEventTxAccepted struct {
	*mempool.TxDesc
}

// rpcEventBlockConnected indicates a new block connected to the current best
// chain.
type rpcEventBlockConnected struct {
	*bchutil.Block
}

// rpcEventBlockDisconnected indicates a block that was disconnected from the
// current best chain.
type rpcEventBlockDisconnected struct {
	*bchutil.Block
}

// rpcEventSubscription represents a subscription to events from the RPC server.
type rpcEventSubscription struct {
	in          chan interface{} // rpc events to be put by the dispatcher
	out         chan interface{} // rpc events to be read by the client
	unsubscribe chan struct{}    // close to unsubscribe
}

// Events returns the channel clients listen to to get new events.
func (s *rpcEventSubscription) Events() <-chan interface{} {
	return s.out
}

// Unsubscribe is to be called by the client to stop the subscription.
func (s *rpcEventSubscription) Unsubscribe() {
	close(s.unsubscribe)
}

// subscribeEvents returns a new subscription to all the events the RPC server
// receives.
func (s *GrpcServer) subscribeEvents() *rpcEventSubscription {
	sub := &rpcEventSubscription{
		in:          make(chan interface{}),
		out:         make(chan interface{}),
		unsubscribe: make(chan struct{}),
	}

	// Start a queue handler for the subscription so that slow connections don't
	// hold up faster ones.
	go func() {
		s.wg.Add(1)
		queueHandler(sub.in, sub.out, s.quit)
		s.wg.Done()
	}()

	select {
	case s.subscribe <- sub:
	case <-s.quit:
	}
	return sub
}

// runEventDispatcher runs a process that will forward new incoming events to
// all the currently active client processes.
//
// It should be run in a goroutine and calls Done on the wait group on finish.
func (s *GrpcServer) runEventDispatcher() {
	defer s.wg.Done()

	subscriptions := make(map[*rpcEventSubscription]struct{})
	for {
		select {
		case newSub := <-s.subscribe:
			subscriptions[newSub] = struct{}{}

		case event := <-s.events:
			// Dispatch to all clients.
			for sub := range subscriptions {
				select {
				case sub.in <- event:

				case <-sub.unsubscribe:
					// If client unsubscribed, just delete it.
					delete(subscriptions, sub)
				}
			}

		case <-s.quit:
			for sub := range subscriptions {
				close(sub.in)
			}
			return
		}
	}
}

// dispatchEvent dispatches an event and makes sure it doesn't block when the
// server is shutting down.
func (s *GrpcServer) dispatchEvent(event interface{}) {
	select {
	case s.events <- event:
	case <-s.quit:
	}
}

// NotifyNewTransactions is called by the server when new transactions
// are accepted in the mempool.
func (s *GrpcServer) NotifyNewTransactions(txs []*mempool.TxDesc) {
	for _, txDesc := range txs {
		s.dispatchEvent(&rpcEventTxAccepted{txDesc})
	}
}

// handleBlockchainNotification handles the callback from the blockchain package
// that notifies the RPC server about changes in the chain.
func (s *GrpcServer) handleBlockchainNotification(notification *blockchain.Notification) {
	switch notification.Type {

	case blockchain.NTBlockConnected:
		block, ok := notification.Data.(*bchutil.Block)
		if !ok {
			log.Warnf("Chain connected notification is not a block.")
			break
		}
		s.dispatchEvent(&rpcEventBlockConnected{block})

	case blockchain.NTBlockDisconnected:
		block, ok := notification.Data.(*bchutil.Block)
		if !ok {
			log.Warnf("Chain disconnected notification is not a block.")
			break
		}
		s.dispatchEvent(&rpcEventBlockDisconnected{block})
	}
}

// Start will start the GrpcServer, subscribe to blockchain notifications
// and start the EventDispatcher in a new goroutine.
func (s *GrpcServer) Start() {
	if atomic.SwapUint32(&s.ready, 1) != 0 {
		panic("service already started")
	}

	s.wg.Add(1)
	s.chain.Subscribe(s.handleBlockchainNotification)
	go s.runEventDispatcher()
}

// Stop is used by server.go to stop the gRPC listener.
func (s *GrpcServer) Stop() error {
	if atomic.AddInt32(&s.shutdown, 1) != 1 {
		log.Infof("gRPC server is already in the process of shutting down")
		return nil
	}
	log.Warnf("gRPC server shutting down")
	err := s.httpServer.Close()
	if err != nil {
		log.Errorf("Problem shutting down grpc: %v", err)
		return err
	}
	close(s.quit)
	s.wg.Wait()
	log.Infof("gRPC server shutdown complete")
	return nil
}

// checkReady returns if the server is ready to serve data.
func (s *GrpcServer) checkReady() bool {
	return atomic.LoadUint32(&s.ready) != 0
}

// GetMempoolInfo returns the state of the current mempool.
func (s *GrpcServer) GetMempoolInfo(ctx context.Context, req *pb.GetMempoolInfoRequest) (*pb.GetMempoolInfoResponse, error) {
	nBytes := uint32(0)
	for _, txDesc := range s.txMemPool.TxDescs() {
		nBytes += uint32(txDesc.Tx.MsgTx().SerializeSize())
	}
	resp := &pb.GetMempoolInfoResponse{
		Size:  uint32(s.txMemPool.Count()),
		Bytes: nBytes,
	}
	return resp, nil
}

// GetMempool returns information about all of the transactions currently in the memory pool.
// Offers an option to return full transactions or just transactions hashes.
func (s *GrpcServer) GetMempool(ctx context.Context, req *pb.GetMempoolRequest) (*pb.GetMempoolResponse, error) {
	rawMempool := s.txMemPool.MiningDescs()
	resp := &pb.GetMempoolResponse{}
	for _, txDesc := range rawMempool {
		if req.FullTransactions {
			respTx := marshalTransaction(txDesc.Tx, 0, nil, 0, s)
			stxos, err := s.txMemPool.FetchInputUtxos(txDesc.Tx)
			if err != nil {
				continue
			}
			for i, in := range txDesc.Tx.MsgTx().TxIn {
				entry := stxos.LookupEntry(in.PreviousOutPoint)
				if entry != nil {
					respTx.Inputs[i].Value = entry.Amount()
					respTx.Inputs[i].PreviousScript = entry.PkScript()

					_, addrs, _, err := txscript.ExtractPkScriptAddrs(entry.PkScript(), s.chainParams)
					if err == nil && len(addrs) > 0 {
						respTx.Inputs[i].Address = addrs[0].String()
					}
				}
			}

			resp.TransactionData = append(resp.TransactionData, &pb.GetMempoolResponse_TransactionData{
				TxidsOrTxs: &pb.GetMempoolResponse_TransactionData_Transaction{
					Transaction: respTx,
				},
			})
		} else {
			resp.TransactionData = append(resp.TransactionData, &pb.GetMempoolResponse_TransactionData{
				TxidsOrTxs: &pb.GetMempoolResponse_TransactionData_TransactionHash{
					TransactionHash: txDesc.Tx.Hash().CloneBytes(),
				},
			})
		}
	}
	return resp, nil
}

// GetBlockchainInfo returns info about the blockchain including the most recent
// block hash and height.
func (s *GrpcServer) GetBlockchainInfo(ctx context.Context, req *pb.GetBlockchainInfoRequest) (*pb.GetBlockchainInfoResponse, error) {
	bestSnapShot := s.chain.BestSnapshot()

	var net pb.GetBlockchainInfoResponse_BitcoinNet
	switch s.chainParams {
	case &chaincfg.MainNetParams:
		net = pb.GetBlockchainInfoResponse_MAINNET
	case &chaincfg.TestNet3Params:
		net = pb.GetBlockchainInfoResponse_TESTNET3
	case &chaincfg.RegressionNetParams:
		net = pb.GetBlockchainInfoResponse_REGTEST
	case &chaincfg.SimNetParams:
		net = pb.GetBlockchainInfoResponse_SIMNET
	default:
		return nil, status.Error(codes.Internal, "unknown network parameters")
	}

	// check if slp graph search is enabled
	gsEnabled := false
	if s.slpIndex != nil {
		if gsDb, _ := s.slpIndex.GetGraphSearchDb(); gsDb != nil {
			gsEnabled = true
		}
	}

	resp := &pb.GetBlockchainInfoResponse{
		AddrIndex:      s.addrIndex != nil,
		TxIndex:        s.txIndex != nil,
		SlpIndex:       s.slpIndex != nil,
		SlpGraphsearch: gsEnabled,
		BestHeight:     bestSnapShot.Height,
		BestBlockHash:  bestSnapShot.Hash[:],
		BitcoinNet:     net,
		Difficulty:     getDifficultyRatio(bestSnapShot.Bits, s.chainParams),
		MedianTime:     bestSnapShot.MedianTime.Unix(),
	}
	return resp, nil
}

// GetBlockInfo returns metadata and info for a specified block.
func (s *GrpcServer) GetBlockInfo(ctx context.Context, req *pb.GetBlockInfoRequest) (*pb.GetBlockInfoResponse, error) {
	var (
		block *bchutil.Block
		err   error
	)
	if len(req.GetHash()) == 0 {
		block, err = s.chain.BlockByHeight(req.GetHeight())
	} else {
		h, err := chainhash.NewHash(req.GetHash())
		if err != nil {
			return nil, status.Errorf(codes.InvalidArgument, "invalid hash: %v", err)
		}
		block, err = s.chain.BlockByHash(h)
	}
	if err != nil || block == nil {
		return nil, status.Error(codes.NotFound, "block not found")
	}

	medianTime, err := s.chain.MedianTimeByHash(block.Hash())
	if err != nil {
		return nil, status.Error(codes.Internal, "error calculating median time for block")
	}

	resp := &pb.GetBlockInfoResponse{
		Info: marshalBlockInfo(block, s.chain.BestSnapshot().Height-block.Height()+1, medianTime, s.chainParams),
	}

	nextHeader, err := s.chain.HeaderByHeight(block.Height() + 1)
	if err == nil {
		nextHash := nextHeader.BlockHash()
		resp.Info.NextBlockHash = nextHash.CloneBytes()
	}

	return resp, nil
}

// GetBlock returns detailed data for a block.
func (s *GrpcServer) GetBlock(ctx context.Context, req *pb.GetBlockRequest) (*pb.GetBlockResponse, error) {
	var (
		block *bchutil.Block
		err   error
	)
	if len(req.GetHash()) == 0 {
		block, err = s.chain.BlockByHeight(req.GetHeight())
	} else {
		h, err := chainhash.NewHash(req.GetHash())
		if err != nil {
			return nil, status.Errorf(codes.InvalidArgument, "invalid hash: %v", err)
		}
		block, err = s.chain.BlockByHash(h)
	}
	if err != nil || block == nil {
		return nil, status.Error(codes.NotFound, "block not found")
	}

	confirmations := s.chain.BestSnapshot().Height - block.Height() + 1
	medianTime, err := s.chain.MedianTimeByHash(block.Hash())
	if err != nil {
		return nil, status.Error(codes.Internal, "error calculating median time for block")
	}
	resp := &pb.GetBlockResponse{
		Block: &pb.Block{
			Info: marshalBlockInfo(block, confirmations, medianTime, s.chainParams),
		},
	}

	nextHeader, err := s.chain.HeaderByHeight(block.Height() + 1)
	if err == nil {
		nextHash := nextHeader.BlockHash()
		resp.Block.Info.NextBlockHash = nextHash.CloneBytes()
	}

	var spentTxos []blockchain.SpentTxOut
	if req.FullTransactions {
		spentTxos, err = s.chain.FetchSpendJournal(block)
		if err != nil {
			return nil, status.Error(codes.Internal, "error loading spend journal")
		}
	}
	spendIdx := 0
	for idx, tx := range block.Transactions() {
		if req.FullTransactions {
			header := block.MsgBlock().Header
			respTx := marshalTransaction(tx, confirmations, &header, block.Height(), s)
			for i := range tx.MsgTx().TxIn {
				if idx > 0 {
					stxo := spentTxos[spendIdx]
					respTx.Inputs[i].Value = stxo.Amount
					respTx.Inputs[i].PreviousScript = stxo.PkScript

					_, addrs, _, err := txscript.ExtractPkScriptAddrs(stxo.PkScript, s.chainParams)
					if err == nil && len(addrs) > 0 {
						respTx.Inputs[i].Address = addrs[0].String()
						s.setInputSlpTokenAddress(respTx.Inputs[i], addrs[0])
					}

					spendIdx++
				}
			}

			resp.Block.TransactionData = append(resp.Block.TransactionData, &pb.Block_TransactionData{
				TxidsOrTxs: &pb.Block_TransactionData_Transaction{
					Transaction: respTx,
				},
			})
		} else {
			resp.Block.TransactionData = append(resp.Block.TransactionData, &pb.Block_TransactionData{
				TxidsOrTxs: &pb.Block_TransactionData_TransactionHash{
					TransactionHash: tx.Hash().CloneBytes(),
				},
			})
		}
	}
	return resp, nil
}

// GetRawBlock returns a block in a serialized format.
func (s *GrpcServer) GetRawBlock(ctx context.Context, req *pb.GetRawBlockRequest) (*pb.GetRawBlockResponse, error) {
	var (
		block *bchutil.Block
		err   error
	)
	if len(req.GetHash()) == 0 {
		block, err = s.chain.BlockByHeight(req.GetHeight())
	} else {
		h, err := chainhash.NewHash(req.GetHash())
		if err != nil {
			return nil, status.Errorf(codes.InvalidArgument, "invalid hash: %v", err)
		}
		block, err = s.chain.BlockByHash(h)
	}
	if err != nil || block == nil {
		return nil, status.Error(codes.NotFound, "block not found")
	}

	var buf bytes.Buffer
	if err := block.MsgBlock().BchEncode(&buf, wire.ProtocolVersion, wire.BaseEncoding); err != nil {
		return nil, status.Error(codes.Internal, "block serialization error")
	}
	resp := &pb.GetRawBlockResponse{
		Block: buf.Bytes(),
	}
	return resp, nil
}

// GetBlockFilter returns the compact filter (cf) of a block as a Golomb-Rice encoded set.
//
// **Requires CfIndex**
func (s *GrpcServer) GetBlockFilter(ctx context.Context, req *pb.GetBlockFilterRequest) (*pb.GetBlockFilterResponse, error) {
	if s.cfIndex == nil {
		return nil, status.Error(codes.Unavailable, "cfindex required")
	}

	var (
		blockHash *chainhash.Hash
		err       error
	)
	if len(req.GetHash()) == 0 {
		blockHash, err = s.chain.BlockHashByHeight(req.GetHeight())
		if err != nil {
			return nil, status.Errorf(codes.NotFound, "block not found at height %d", req.GetHeight())
		}
	} else {
		blockHash, err = chainhash.NewHash(req.GetHash())
		if err != nil {
			return nil, status.Errorf(codes.InvalidArgument, "invalid hash: %v", err)
		}
	}
	filter, err := s.cfIndex.FilterByBlockHash(blockHash, wire.GCSFilterRegular)
	if err != nil {
		return nil, status.Error(codes.NotFound, "filter not found")
	}

	resp := &pb.GetBlockFilterResponse{
		Filter: filter,
	}
	return resp, nil
}

// GetHeaders takes a block locator object and returns a batch of no more than 2000
// headers. Upon parsing the block locator, if the server concludes there has been a
// fork, it will send headers starting at the fork point, or genesis if no blocks in
// the locator are in the best chain. If the locator is already at the tip no headers
// will be returned.
// see: bchd/bchrpc/documentation/wallet_operation.md
func (s *GrpcServer) GetHeaders(ctx context.Context, req *pb.GetHeadersRequest) (*pb.GetHeadersResponse, error) {
	var (
		locator blockchain.BlockLocator
		err     error
	)
	for _, b := range req.BlockLocatorHashes {
		blockHash, err := chainhash.NewHash(b)
		if err != nil {
			return nil, status.Error(codes.InvalidArgument, "invalid locator hash")
		}
		locator = append(locator, blockHash)
	}
	var stopHash chainhash.Hash
	if len(req.StopHash) > 0 {
		hash, err := chainhash.NewHash(req.StopHash)
		if err != nil {
			return nil, status.Errorf(codes.InvalidArgument, "invalid stop hash %v", err)
		}
		stopHash = *hash
	}

	headers := s.chain.LocateHeaders(locator, &stopHash)
	resp := &pb.GetHeadersResponse{}

	var startHeight int32
	if len(headers) > 0 {
		startHash := headers[0].BlockHash()
		startHeight, err = s.chain.BlockHeightByHash(&startHash)
		if err != nil {
			return nil, status.Error(codes.Internal, "error loading start header height")
		}
	}
	bestHeight := s.chain.BestSnapshot().Height
	for i, header := range headers {
		hash := header.BlockHash()
		resp.Headers = append(resp.Headers, &pb.BlockInfo{
			Difficulty:    getDifficultyRatio(header.Bits, s.chainParams),
			Hash:          hash.CloneBytes(),
			Height:        startHeight + int32(i),
			Version:       header.Version,
			Timestamp:     header.Timestamp.Unix(),
			MerkleRoot:    header.MerkleRoot.CloneBytes(),
			Nonce:         header.Nonce,
			Bits:          header.Bits,
			PreviousBlock: header.PrevBlock.CloneBytes(),
			Confirmations: bestHeight - (startHeight + int32(i)) + 1,
		})
	}

	return resp, nil
}

// GetTransaction returns a transaction given its hash.
//
// **Requires TxIndex**
// **Requires SlpIndex for all token metadata
func (s *GrpcServer) GetTransaction(ctx context.Context, req *pb.GetTransactionRequest) (*pb.GetTransactionResponse, error) {
	if s.txIndex == nil {
		return nil, status.Error(codes.Unavailable, "txindex required")
	}

	if req.IncludeTokenMetadata && s.slpIndex == nil {
		return nil, status.Error(codes.Unavailable, "slpindex required")
	}

	txHash, err := chainhash.NewHash(req.Hash)
	if err != nil {
		return nil, status.Errorf(codes.InvalidArgument, "invalid transaction hash %v", err)
	}

	if txDesc, err := s.txMemPool.FetchTxDesc(txHash); err == nil {
		tx := marshalTransaction(txDesc.Tx, 0, nil, 0, s)
		tx.Timestamp = txDesc.Added.Unix()

		view, err := s.txMemPool.FetchInputUtxos(txDesc.Tx)
		if err == nil {
			for i, in := range txDesc.Tx.MsgTx().TxIn {
				stxo := view.LookupEntry(in.PreviousOutPoint)
				if stxo != nil {
					tx.Inputs[i].Value = stxo.Amount()
					tx.Inputs[i].PreviousScript = stxo.PkScript()

					_, addrs, _, err := txscript.ExtractPkScriptAddrs(stxo.PkScript(), s.chainParams)
					if err == nil && len(addrs) > 0 {
						tx.Inputs[i].Address = addrs[0].String()
						s.setInputSlpTokenAddress(tx.Inputs[i], addrs[0])
					}
				}
			}
		}

		var tokenMetadata *pb.TokenMetadata
		if req.IncludeTokenMetadata && tx.SlpTransactionInfo.ValidityJudgement == pb.SlpTransactionInfo_VALID {
			tokenID, err := chainhash.NewHash(tx.SlpTransactionInfo.TokenId)
			if err != nil {
				return nil, status.Errorf(codes.Internal, "an unknown problem occurred when parsing token id: %s: %v", hex.EncodeToString(tx.SlpTransactionInfo.TokenId), err)
			}
			tokenMetadata, err = s.marshalTokenMetadata(*tokenID)
			if err != nil {
				msg := fmt.Sprintf("an unknown problem occurred when building token metadata for token id %s: %v", hex.EncodeToString(tx.SlpTransactionInfo.TokenId), err)
				log.Criticalf(msg)
				return nil, status.Errorf(codes.Internal, msg)
			}
		}

		resp := &pb.GetTransactionResponse{
			Transaction:   tx,
			TokenMetadata: tokenMetadata,
		}
		return resp, nil
	}

	txBytes, blockHeight, blockHash, err := s.fetchTransactionFromBlock(txHash)
	if err != nil {
		return nil, err
	}

	// Deserialize the transaction
	var msgTx wire.MsgTx
	err = msgTx.Deserialize(bytes.NewReader(txBytes))
	if err != nil {
		return nil, status.Errorf(codes.Internal, "failed to deserialize transaction: %v", err)
	}

	header, err := s.chain.HeaderByHash(blockHash)
	if err != nil {
		return nil, status.Errorf(codes.Internal, "failed to load block header %v", err)
	}

	respTx := marshalTransaction(bchutil.NewTx(&msgTx), s.chain.BestSnapshot().Height-blockHeight+1, &header, blockHeight, s)
	if s.txIndex != nil {
		if err := s.setInputMetadata(respTx); err != nil {
			return nil, err
		}
	}

	var tokenMetadata *pb.TokenMetadata
	if req.IncludeTokenMetadata && respTx.SlpTransactionInfo.ValidityJudgement == pb.SlpTransactionInfo_VALID {
		tokenID, err := chainhash.NewHash(respTx.SlpTransactionInfo.TokenId)
		if err != nil {
<<<<<<< HEAD
			return nil, status.Errorf(codes.Internal, "an unknown problem occurred when parsing token ID: %s: %v", hex.EncodeToString(respTx.SlpTransactionInfo.TokenId), err)
		}
		tokenMetadata, err = s.marshalTokenMetadata(*tokenID)
		if err != nil {
			return nil, status.Errorf(codes.Internal, "an unknown problem occurred when building token metadata for token ID: %s: %v", hex.EncodeToString(respTx.SlpTransactionInfo.TokenId), err)
=======
			return nil, status.Errorf(codes.Internal, "an unknown problem occurred when parsing token id %s: %v", hex.EncodeToString(respTx.SlpTransactionInfo.TokenId), err)
		}
		tokenMetadata, err = s.marshalTokenMetadata(*tokenID)
		if err != nil {
			msg := fmt.Sprintf("an unknown problem occurred when building token metadata for token id %s: %v", hex.EncodeToString(respTx.SlpTransactionInfo.TokenId), err)
			log.Criticalf(msg)
			return nil, status.Errorf(codes.Internal, msg)
>>>>>>> 41345f8f
		}
	}

	resp := &pb.GetTransactionResponse{
		Transaction:   respTx,
		TokenMetadata: tokenMetadata,
	}

	return resp, nil
}

// GetRawTransaction returns a serialized transaction given a transaction hash.
//
// **Requires TxIndex**
func (s *GrpcServer) GetRawTransaction(ctx context.Context, req *pb.GetRawTransactionRequest) (*pb.GetRawTransactionResponse, error) {
	if s.txIndex == nil {
		return nil, status.Error(codes.Unavailable, "txindex required")
	}

	txHash, err := chainhash.NewHash(req.Hash)
	if err != nil {
		return nil, status.Errorf(codes.InvalidArgument, "invalid transaction hash: %v", err)
	}

	if tx, err := s.txMemPool.FetchTransaction(txHash); err == nil {
		var buf bytes.Buffer
		if err := tx.MsgTx().BchEncode(&buf, wire.ProtocolVersion, wire.BaseEncoding); err != nil {
			return nil, status.Error(codes.Internal, "error serializing transaction")
		}
		resp := &pb.GetRawTransactionResponse{
			Transaction: buf.Bytes(),
		}
		return resp, nil
	}

	txBytes, _, _, err := s.fetchTransactionFromBlock(txHash)
	if err != nil {
		return nil, err
	}

	resp := &pb.GetRawTransactionResponse{
		Transaction: txBytes,
	}

	return resp, nil
}

// GetAddressTransactions returns the transactions for the given address. Offers offset,
// limit, and from block options.
//
// **Requires AddressIndex**
func (s *GrpcServer) GetAddressTransactions(ctx context.Context, req *pb.GetAddressTransactionsRequest) (*pb.GetAddressTransactionsResponse, error) {
	if s.addrIndex == nil {
		return nil, status.Error(codes.Unavailable, "addrindex required")
	}

	if req.NbFetch > maxAddressQuerySize {
		return nil, status.Errorf(codes.InvalidArgument, "nbfetch exceeds max of %d", maxAddressQuerySize)
	}

	// Attempt to decode the supplied address.
	addr, err := bchutil.DecodeAddress(req.Address, s.chainParams)
	if err != nil {
		return nil, status.Error(codes.InvalidArgument, "invalid address")
	}

	// use cash address format
	addr, err = bchutil.ConvertSlpToCashAddress(addr, s.chainParams)
	if err != nil {
		return nil, status.Error(codes.Internal, "couldn't convert address to cash address format")
	}

	startHeight := int32(0)
	if len(req.GetHash()) == 0 {
		startHeight = req.GetHeight()
	} else {
		h, err := chainhash.NewHash(req.GetHash())
		if err != nil {
			return nil, status.Errorf(codes.InvalidArgument, "invalid hash: %v", err)
		}
		// If error here we'll just use the genesis
		startHeight, _ = s.chain.BlockHeightByHash(h)
	}

	confirmedTxs, err := s.fetchTransactionsByAddress(addr, startHeight, int(req.NbFetch), int(req.NbSkip))
	if err != nil {
		return nil, err
	}

	resp := &pb.GetAddressTransactionsResponse{}

	tip := s.chain.BestSnapshot().Height
	for _, cTx := range confirmedTxs {
		tx := marshalTransaction(bchutil.NewTx(&cTx.tx), tip-cTx.blockHeight+1, cTx.blockHeader, cTx.blockHeight, s)
		if s.txIndex != nil {
			if err := s.setInputMetadata(tx); err != nil {
				return nil, err
			}
		}
		resp.ConfirmedTransactions = append(resp.ConfirmedTransactions, tx)
	}

	unconfirmedTxs := s.addrIndex.UnconfirmedTxnsForAddress(addr)
	for _, uTx := range unconfirmedTxs {
		tx := marshalTransaction(uTx, 0, nil, 0, s)
		txDesc, err := s.txMemPool.FetchTxDesc(uTx.Hash())
		if err != nil {
			continue
		}
		view, err := s.txMemPool.FetchInputUtxos(txDesc.Tx)
		if err == nil {
			for i, in := range txDesc.Tx.MsgTx().TxIn {
				stxo := view.LookupEntry(in.PreviousOutPoint)
				if stxo != nil {
					tx.Inputs[i].Value = stxo.Amount()
					tx.Inputs[i].PreviousScript = stxo.PkScript()

					_, addrs, _, err := txscript.ExtractPkScriptAddrs(stxo.PkScript(), s.chainParams)
					if err == nil && len(addrs) > 0 {
						tx.Inputs[i].Address = addrs[0].String()
						s.setInputSlpTokenAddress(tx.Inputs[i], addrs[0])
					}
				}
			}
		}
		mempoolTx := &pb.MempoolTransaction{
			Transaction:      tx,
			Fee:              txDesc.Fee,
			AddedTime:        txDesc.Added.Unix(),
			AddedHeight:      txDesc.Height,
			FeePerKb:         txDesc.Fee / int64(uTx.MsgTx().SerializeSize()),
			StartingPriority: txDesc.StartingPriority,
		}
		resp.UnconfirmedTransactions = append(resp.UnconfirmedTransactions, mempoolTx)
	}

	return resp, nil
}

// GetRawAddressTransactions returns the raw transactions for the given address. Offers offset,
// limit, and from block options.
//
// **Requires AddressIndex**
func (s *GrpcServer) GetRawAddressTransactions(ctx context.Context, req *pb.GetRawAddressTransactionsRequest) (*pb.GetRawAddressTransactionsResponse, error) {
	if s.addrIndex == nil {
		return nil, status.Error(codes.Unavailable, "addrindex required")
	}

	if req.NbFetch > maxAddressQuerySize {
		return nil, status.Errorf(codes.InvalidArgument, "nbfetch exceeds max of %d", maxAddressQuerySize)
	}

	// Attempt to decode the supplied address.
	addr, err := bchutil.DecodeAddress(req.Address, s.chainParams)
	if err != nil {
		return nil, status.Error(codes.InvalidArgument, "invalid address")
	}

	startHeight := int32(0)
	if len(req.GetHash()) == 0 {
		startHeight = req.GetHeight()
	} else {
		h, err := chainhash.NewHash(req.GetHash())
		if err != nil {
			return nil, status.Errorf(codes.InvalidArgument, "invalid hash: %v", err)
		}
		// If error here we'll just use the genesis
		startHeight, _ = s.chain.BlockHeightByHash(h)
	}

	confirmedTxs, err := s.fetchTransactionsByAddress(addr, startHeight, int(req.NbFetch), int(req.NbSkip))
	if err != nil {
		return nil, err
	}

	resp := &pb.GetRawAddressTransactionsResponse{}

	for _, cTx := range confirmedTxs {
		resp.ConfirmedTransactions = append(resp.ConfirmedTransactions, cTx.txBytes)
	}

	unconfirmedTxs := s.addrIndex.UnconfirmedTxnsForAddress(addr)
	for _, uTx := range unconfirmedTxs {
		var buf bytes.Buffer
		if err := uTx.MsgTx().BchEncode(&buf, wire.ProtocolVersion, wire.BaseEncoding); err != nil {
			return nil, status.Error(codes.Internal, "error serializing mempool transaction")
		}
		resp.UnconfirmedTransactions = append(resp.UnconfirmedTransactions, buf.Bytes())
	}

	return resp, nil
}

// GetAddressUnspentOutputs returns all the unspent transaction outputs
// for the given address.
//
// **Requires AddressIndex**
func (s *GrpcServer) GetAddressUnspentOutputs(ctx context.Context, req *pb.GetAddressUnspentOutputsRequest) (*pb.GetAddressUnspentOutputsResponse, error) {
	if s.addrIndex == nil {
		return nil, status.Error(codes.Unavailable, "addrindex required")
	}

	if req.IncludeTokenMetadata && s.slpIndex == nil {
		return nil, status.Error(codes.Unavailable, "slpindex required")
	}

	// Attempt to decode the supplied address.
	addr, err := bchutil.DecodeAddress(req.Address, s.chainParams)
	if err != nil {
		return nil, status.Error(codes.InvalidArgument, "invalid address")
	}

	// use cash address format
	addr, err = bchutil.ConvertSlpToCashAddress(addr, s.chainParams)
	if err != nil {
		return nil, status.Error(codes.Internal, "couldn't convert address to cash address format")
	}

	tokenMetadataSet := make(map[chainhash.Hash]struct{})
	checkTxOutputs := func(tx *wire.MsgTx) ([]*pb.UnspentOutput, error) {
		txHash := tx.TxHash()
		var (
			utxoView *blockchain.UtxoViewpoint
			utxos    []*pb.UnspentOutput
		)
		if req.IncludeMempool {
			utxoView, err = s.txMemPool.FetchUtxoView(bchutil.NewTx(tx))
			if err != nil {
				return nil, err
			}
		} else {
			utxoView, err = s.chain.FetchUtxoView(bchutil.NewTx(tx))
			if err != nil {
				return nil, err
			}
		}
		entries := utxoView.Entries()
		for i, out := range tx.TxOut {
			op := wire.NewOutPoint(&txHash, uint32(i))
			entry := entries[*op]
			if entry == nil || entry.IsSpent() {
				continue
			}
			pkScript := make([]byte, len(out.PkScript))
			copy(pkScript, out.PkScript)

			_, addrs, _, err := txscript.ExtractPkScriptAddrs(pkScript, s.chainParams)
			if err != nil || len(addrs) == 0 {
				continue
			}

			var slpToken *pb.SlpToken
			if s.slpIndex != nil {
				slpToken, _ = s.getSlpToken(&txHash, uint32(i), out.PkScript)
				if req.IncludeTokenMetadata && slpToken != nil {
					hash, err := chainhash.NewHash(slpToken.TokenId)
					if err != nil {
						return nil, status.Errorf(codes.Internal, "failed to parse token id: %s: %v", hex.EncodeToString(slpToken.TokenId), err)
					}
					tokenMetadataSet[*hash] = struct{}{}
				}
			}

			matchAddr := ""

			switch typedAddr := addrs[0].(type) {
			case *bchutil.AddressPubKeyHash, *bchutil.AddressScriptHash:
				matchAddr = addrs[0].EncodeAddress()

			case *bchutil.AddressPubKey:
				matchAddr = typedAddr.AddressPubKeyHash().EncodeAddress()
			}

			if matchAddr == addr.EncodeAddress() {
				utxo := &pb.UnspentOutput{
					Outpoint: &pb.Transaction_Input_Outpoint{
						Hash:  txHash.CloneBytes(),
						Index: uint32(i),
					},
					Value:        entry.Amount(),
					PubkeyScript: pkScript,
					IsCoinbase:   entry.IsCoinBase(),
					BlockHeight:  entry.BlockHeight(),
					SlpToken:     slpToken,
				}
				utxos = append(utxos, utxo)
			}
		}
		return utxos, nil
	}

	var (
		utxos []*pb.UnspentOutput
		skip  = 0
		fetch = 10000
	)
	for {
		confirmedTxs, err := s.fetchTransactionsByAddress(addr, 0, fetch, skip)
		if err != nil {
			return nil, err
		}
		if len(confirmedTxs) == 0 {
			break
		}
		for _, ret := range confirmedTxs {
			u, err := checkTxOutputs(&ret.tx)
			if err != nil {
				return nil, err
			}
			if len(u) > 0 {
				utxos = append(utxos, u...)
			}
		}
		skip += len(confirmedTxs)
	}
	if req.IncludeMempool {
		unconfirmedTxs := s.addrIndex.UnconfirmedTxnsForAddress(addr)
		for _, tx := range unconfirmedTxs {
			u, err := checkTxOutputs(tx.MsgTx())
			if err != nil {
				return nil, err
			}
			if len(u) > 0 {
				utxos = append(utxos, u...)
			}
		}
	}

	var tokenMetadata []*pb.TokenMetadata
	if req.IncludeTokenMetadata && s.slpIndex != nil {
		tokenMetadata = make([]*pb.TokenMetadata, 0)
		for hash := range tokenMetadataSet {
			tm, err := s.marshalTokenMetadata(hash)
			if err != nil {
				log.Debugf("Could not build slp token metadata for %v", hash)
			}
			if tm != nil && err == nil {
				tokenMetadata = append(tokenMetadata, tm)
			}
		}
	}

	resp := &pb.GetAddressUnspentOutputsResponse{
		Outputs:       utxos,
		TokenMetadata: tokenMetadata,
	}
	return resp, nil
}

// GetUnspentOutput takes an unspent output in the utxo set and returns
// the utxo metadata or not found.
func (s *GrpcServer) GetUnspentOutput(ctx context.Context, req *pb.GetUnspentOutputRequest) (*pb.GetUnspentOutputResponse, error) {

	if req.IncludeTokenMetadata && s.slpIndex == nil {
		return nil, status.Error(codes.Unavailable, "slpindex required")
	}

	txnHash, err := chainhash.NewHash(req.Hash)
	if err != nil {
		return nil, status.Errorf(codes.InvalidArgument, "invalid transaction hash %v", err)
	}

	var (
		op             = wire.NewOutPoint(txnHash, req.Index)
		value          int64
		blockHeight    int32
		scriptPubkey   []byte
		coinbase       bool
		isSlpInMempool = false
	)
	if req.IncludeMempool && s.txMemPool.HaveTransaction(txnHash) {
		tx, err := s.txMemPool.FetchTransaction(txnHash)
		if err != nil {
			return nil, status.Error(codes.NotFound, "utxo not found")
		}
		if req.Index > uint32(len(tx.MsgTx().TxOut)) {
			return nil, status.Error(codes.InvalidArgument, "prev index greater than len outputs")
		}
		spendingTx := s.txMemPool.CheckSpend(*op)
		if spendingTx != nil {
			return nil, status.Error(codes.NotFound, "utxo spent in mempool")
		}
		value = tx.MsgTx().TxOut[req.Index].Value
		blockHeight = mining.UnminedHeight
		scriptPubkey = tx.MsgTx().TxOut[req.Index].PkScript
		coinbase = blockchain.IsCoinBase(tx)

		// check if this txn is possibly an SLP transaction
		if len(tx.MsgTx().TxOut) > 0 {
			_, err = v1parser.ParseSLP(tx.MsgTx().TxOut[0].PkScript)
			if err == nil {
				isSlpInMempool = true
			}
		}
	} else {
		if req.IncludeMempool {
			spendingTx := s.txMemPool.CheckSpend(*op)
			if spendingTx != nil {
				return nil, status.Error(codes.NotFound, "utxo spent in mempool")
			}
		}
		entry, err := s.chain.FetchUtxoEntry(*op)
		if err != nil {
			return nil, err
		}
		if entry == nil || entry.IsSpent() {
			return nil, status.Error(codes.NotFound, "utxo not found")
		}

		value = entry.Amount()
		blockHeight = entry.BlockHeight()
		scriptPubkey = entry.PkScript()
		coinbase = entry.IsCoinBase()
	}

	var (
		slpToken *pb.SlpToken
		tm       *pb.TokenMetadata
	)
	if s.slpIndex != nil && req.Index > 0 && isSlpInMempool && req.IncludeMempool {
		slpToken, err = s.getSlpToken(txnHash, req.Index, scriptPubkey)
		if err != nil {
			return nil, status.Errorf(codes.Internal, "cannot get slp token for txid: %v", txnHash)
		}
		tokenID, err := chainhash.NewHash(slpToken.TokenId)
		if err != nil {
			return nil, status.Errorf(codes.Internal, "cannot create hash for token id: %s", hex.EncodeToString(slpToken.TokenId))
		}
		tm, err = s.marshalTokenMetadata(*tokenID)
		if err != nil {
			return nil, status.Errorf(codes.Internal, "cannot build token metadata for token id: %s", hex.EncodeToString(slpToken.TokenId))
		}
	}

	ret := &pb.GetUnspentOutputResponse{
		Outpoint: &pb.Transaction_Input_Outpoint{
			Hash:  txnHash[:],
			Index: req.Index,
		},
		Value:         value,
		PubkeyScript:  scriptPubkey,
		BlockHeight:   blockHeight,
		IsCoinbase:    coinbase,
		SlpToken:      slpToken,
		TokenMetadata: tm,
	}
	return ret, nil
}

// GetMerkleProof returns a Merkle (SPV) proof for a specific transaction
// in the provided block.
//
// **Requires TxIndex***
func (s *GrpcServer) GetMerkleProof(ctx context.Context, req *pb.GetMerkleProofRequest) (*pb.GetMerkleProofResponse, error) {
	if s.txIndex == nil {
		return nil, status.Error(codes.Unavailable, "txindex required")
	}

	txnHash, err := chainhash.NewHash(req.TransactionHash)
	if err != nil {
		return nil, status.Errorf(codes.InvalidArgument, "invalid transaction hash %v", err)
	}

	// lookup location of the transaction
	blockRegion, err := s.txIndex.TxBlockRegion(txnHash)
	if err != nil || blockRegion == nil {
		return nil, status.Error(codes.NotFound, "unable to find block for given transaction")
	}

	blkHash := blockRegion.Hash

	block, err := s.chain.BlockByHash(blkHash)
	if err != nil {
		return nil, status.Error(codes.NotFound, "unable to find block for given transaction")
	}

	// create merkle proof
	mBlock, _ := merkleblock.NewMerkleBlockWithTxnSet(block, []*chainhash.Hash{txnHash})

	// encode proof to hex
	var buf bytes.Buffer
	if err := mBlock.BchEncode(&buf, wire.ProtocolVersion, wire.LatestEncoding); err != nil {
		return nil, status.Error(codes.Internal, "failed to deserialize merkle block")
	}

	hashes := make([][]byte, 0, len(mBlock.Hashes))
	for _, h := range mBlock.Hashes {
		hashes = append(hashes, h.CloneBytes())
	}
	medianTime, err := s.chain.MedianTimeByHash(block.Hash())
	if err != nil {
		return nil, status.Error(codes.Internal, "error calculating median time for block")
	}
	resp := &pb.GetMerkleProofResponse{
		Block:  marshalBlockInfo(block, s.chain.BestSnapshot().Height-block.Height()+1, medianTime, s.chainParams),
		Flags:  mBlock.Flags,
		Hashes: hashes,
	}

	nextHeader, err := s.chain.HeaderByHeight(block.Height() + 1)
	if err == nil {
		nextHash := nextHeader.BlockHash()
		resp.Block.NextBlockHash = nextHash.CloneBytes()
	}

	return resp, nil
}

// GetTokenMetadata returns metadata associated with a Token ID
func (s *GrpcServer) GetTokenMetadata(ctx context.Context, req *pb.GetTokenMetadataRequest) (*pb.GetTokenMetadataResponse, error) {
	if s.slpIndex == nil {
		return nil, status.Error(codes.Unavailable, "slpindex required")
	}

	tokenMetadata := make([]*pb.TokenMetadata, 0)
	for _, hash := range req.GetTokenIds() {
		tokenID, err := chainhash.NewHash(hash)
		if err != nil {
			return nil, status.Errorf(codes.Aborted, "token ID hash %s is invalid: %s", hex.EncodeToString(hash), err)
		}

		tm, err := s.marshalTokenMetadata(*tokenID)
		if err != nil {
			return nil, status.Errorf(codes.Aborted, "token ID %v does not exist", hex.EncodeToString(hash))
		}

		tokenMetadata = append(tokenMetadata, tm)
	}

	resp := &pb.GetTokenMetadataResponse{
		TokenMetadata: tokenMetadata,
	}

	return resp, nil
}

// GetParsedSlpScript returns a parsed object from a provided serialized slp OP_RETURN message
func (s *GrpcServer) GetParsedSlpScript(ctx context.Context, req *pb.GetParsedSlpScriptRequest) (*pb.GetParsedSlpScriptResponse, error) {
	resp := &pb.GetParsedSlpScriptResponse{}
	slpMsg, err := v1parser.ParseSLP(req.GetSlpOpreturnScript())
	if err != nil {
		resp.ParsingError = err.Error()
		return resp, nil
	}
	resp.TokenType = uint32(slpMsg.TokenType())

	switch msg := slpMsg.(type) {
	case *v1parser.SlpGenesis:
		if slpMsg.TokenType() == v1parser.TokenTypeNft1Child41 {
			meta := &pb.GetParsedSlpScriptResponse_Nft1ChildGenesis{
				Nft1ChildGenesis: &pb.SlpNft1ChildGenesisMetadata{
					Name:         msg.Name,
					Ticker:       msg.Ticker,
					DocumentUrl:  msg.DocumentURI,
					DocumentHash: msg.DocumentHash,
					Decimals:     uint32(msg.Decimals),
				},
			}
			resp.SlpMetadata = meta
			resp.SlpAction = pb.SlpAction_SLP_NFT1_UNIQUE_CHILD_GENESIS
		} else {
			meta := &pb.GetParsedSlpScriptResponse_V1Genesis{
				V1Genesis: &pb.SlpV1GenesisMetadata{
					Name:          msg.Name,
					Ticker:        msg.Ticker,
					DocumentUrl:   msg.DocumentURI,
					DocumentHash:  msg.DocumentHash,
					MintAmount:    msg.Qty,
					MintBatonVout: uint32(msg.MintBatonVout),
					Decimals:      uint32(msg.Decimals),
				},
			}
			resp.SlpMetadata = meta
			resp.SlpAction = pb.SlpAction_SLP_V1_GENESIS
		}
	case *v1parser.SlpMint:
		meta := &pb.GetParsedSlpScriptResponse_V1Mint{
			V1Mint: &pb.SlpV1MintMetadata{
				MintAmount:    msg.Qty,
				MintBatonVout: uint32(msg.MintBatonVout),
			},
		}
		resp.TokenId = msg.TokenID()
		resp.SlpMetadata = meta
		resp.SlpAction = pb.SlpAction_SLP_V1_MINT
	case *v1parser.SlpSend:
		if slpMsg.TokenType() == v1parser.TokenTypeNft1Child41 {
			meta := &pb.GetParsedSlpScriptResponse_Nft1ChildSend{
				Nft1ChildSend: &pb.SlpNft1ChildSendMetadata{},
			}
			resp.SlpMetadata = meta
			resp.TokenId = msg.TokenID()
			resp.SlpAction = pb.SlpAction_SLP_NFT1_UNIQUE_CHILD_SEND
		} else {
			meta := &pb.GetParsedSlpScriptResponse_V1Send{
				V1Send: &pb.SlpV1SendMetadata{
					Amounts: msg.Amounts,
				},
			}
			resp.SlpMetadata = meta
			resp.TokenId = msg.TokenID()
			resp.SlpAction = pb.SlpAction_SLP_V1_SEND
		}
	}

	return resp, nil
}

// GetTrustedSlpValidation returns SLP validity information about a specific token output
func (s *GrpcServer) GetTrustedSlpValidation(ctx context.Context, req *pb.GetTrustedSlpValidationRequest) (*pb.GetTrustedSlpValidationResponse, error) {
	if s.slpIndex == nil {
		return nil, status.Error(codes.Unavailable, "slpindex required")
	}

	resp := &pb.GetTrustedSlpValidationResponse{}
	results := make([]*pb.GetTrustedSlpValidationResponse_ValidityResult, len(req.Queries))
	for i, query := range req.Queries {
		result := &pb.GetTrustedSlpValidationResponse_ValidityResult{}
		result.PrevOutHash = query.PrevOutHash
		result.PrevOutVout = query.PrevOutVout

		txid, err := chainhash.NewHash(query.PrevOutHash)
		if err != nil {
			return nil, status.Errorf(codes.Aborted, "invalid txn hash for txo %s: %v", query.GetPrevOutHash(), err)
		}

		entry, err := s.getSlpIndexEntry(txid)
		if err != nil {
			return nil, status.Errorf(codes.Aborted, "txid is missing from slp validity set for txo: %v:%s: %v", txid, fmt.Sprint(query.GetPrevOutVout()), err)
		}

		if query.PrevOutVout == 0 || query.PrevOutVout > 19 {
			return nil, status.Errorf(codes.Aborted, "slp output index cannot be 0 or > 19 txo: %v:%s", txid, fmt.Sprint(query.GetPrevOutVout()))
		}

		slpMsg, err := v1parser.ParseSLP(entry.SlpOpReturn)

		// set the proper slp version type
		switch slpMsg.TokenType() {
		case v1parser.TokenTypeFungible01:
			switch slpMsg.(type) {
			case *v1parser.SlpGenesis:
				result.SlpAction = pb.SlpAction_SLP_V1_GENESIS
			case *v1parser.SlpMint:
				result.SlpAction = pb.SlpAction_SLP_V1_MINT
			case *v1parser.SlpSend:
				result.SlpAction = pb.SlpAction_SLP_V1_SEND
			}
		case v1parser.TokenTypeNft1Child41:
			switch slpMsg.(type) {
			case *v1parser.SlpGenesis:
				result.SlpAction = pb.SlpAction_SLP_NFT1_UNIQUE_CHILD_GENESIS
			case *v1parser.SlpSend:
				result.SlpAction = pb.SlpAction_SLP_NFT1_UNIQUE_CHILD_SEND
			}
		case v1parser.TokenTypeNft1Group81:
			switch slpMsg.(type) {
			case *v1parser.SlpGenesis:
				result.SlpAction = pb.SlpAction_SLP_NFT1_GROUP_GENESIS
			case *v1parser.SlpMint:
				result.SlpAction = pb.SlpAction_SLP_NFT1_GROUP_MINT
			case *v1parser.SlpSend:
				result.SlpAction = pb.SlpAction_SLP_NFT1_GROUP_SEND
			}
		default:
			return nil, status.Error(codes.Aborted, "trusted validation cannot return result for unknown slp version type")
		}

		switch msg := slpMsg.(type) {
		case *v1parser.SlpSend:
			if len(msg.Amounts) < int(query.PrevOutVout) {
				return nil, status.Error(codes.Aborted, "vout is not a valid SLP output")
			}
			result.TokenId = msg.TokenID()
			result.ValidityResultType = &pb.GetTrustedSlpValidationResponse_ValidityResult_V1TokenAmount{
				V1TokenAmount: msg.Amounts[query.PrevOutVout-1],
			}
		case *v1parser.SlpMint:
			result.TokenId = msg.TokenID()
			if query.PrevOutVout == 1 {
				result.ValidityResultType = &pb.GetTrustedSlpValidationResponse_ValidityResult_V1TokenAmount{
					V1TokenAmount: msg.Qty,
				}
			} else if int(query.PrevOutVout) == msg.MintBatonVout {
				result.ValidityResultType = &pb.GetTrustedSlpValidationResponse_ValidityResult_V1MintBaton{
					V1MintBaton: true,
				}
			} else {
				return nil, status.Error(codes.Aborted, "vout is not a valid SLP output")
			}
		case *v1parser.SlpGenesis:
			hash := query.PrevOutHash
			for i := len(hash) - 1; len(result.TokenId) < len(hash); i-- {
				result.TokenId = append(result.TokenId, hash[i])
			}
			if query.PrevOutVout == 1 {
				result.ValidityResultType = &pb.GetTrustedSlpValidationResponse_ValidityResult_V1TokenAmount{
					V1TokenAmount: msg.Qty,
				}
			} else if int(query.PrevOutVout) == msg.MintBatonVout {
				result.ValidityResultType = &pb.GetTrustedSlpValidationResponse_ValidityResult_V1MintBaton{
					V1MintBaton: true,
				}
			} else {
				return nil, status.Error(codes.Aborted, "vout is not a valid SLP output")
			}
		}

		result.SlpTxnOpreturn = entry.SlpOpReturn

		// include graph search count if client includes any value for excludes
		if req.IncludeGraphsearchCount {
			hash, err := chainhash.NewHash(query.PrevOutHash)
			if err != nil {
				return nil, status.Errorf(codes.Aborted, "slp graph search error: %v", err)
			}

			validityCache := make(map[chainhash.Hash]struct{})
			if query.GraphsearchValidHashes != nil {
				for _, validTxid := range query.GraphsearchValidHashes {
					hash, err := chainhash.NewHash(validTxid)
					if err != nil {
						return nil, status.Errorf(codes.Internal, "graph search validity txid %v, error: %v", hex.EncodeToString(validTxid), err)
					}
					validityCache[*hash] = struct{}{}
				}
			}

			gsDb, err := s.slpIndex.GetGraphSearchDb()
			if err != nil {
				return nil, status.Error(codes.Unavailable, err.Error())
			}
			txData, err := gsDb.Find(hash, &entry.TokenIDHash, &validityCache)
			if err != nil {
				return nil, status.Errorf(codes.Internal, "%v", err)
			}
			log.Infof("SLP graph search count is %s transactions for txid %v", fmt.Sprint(len(txData)), hash)
			result.GraphsearchTxnCount = uint32(len(txData[:]))
		}

		results[i] = result
	}
	resp.Results = results
	return resp, nil
}

// GetSlpGraphSearch returns all transactions required for a client to validate locally
func (s *GrpcServer) GetSlpGraphSearch(ctx context.Context, req *pb.GetSlpGraphSearchRequest) (*pb.GetSlpGraphSearchResponse, error) {

	if _, err := s.slpIndex.GetGraphSearchDb(); err != nil {
		return nil, status.Error(codes.Unavailable, err.Error())
	}

	if s.slpIndex == nil || s.txIndex == nil {
		return nil, status.Error(codes.Unavailable, "slpindex and txindex must be enabled to use slp graph search")
	}

	// check slp validity, get graph tokenId
	hash, err := chainhash.NewHash(req.GetHash())
	if err != nil {
		return nil, status.Errorf(codes.Aborted, "graph search hash %s: %v", hex.EncodeToString(req.GetHash()), err)
	}
	log.Debugf("received graph search for txid: %v", hash)

	entry, err := s.getSlpIndexEntry(hash)
	if err != nil {
		return nil, status.Errorf(codes.Aborted, "txid is missing from slp validity set for txn: %s: %v", hash, err)
	}

	// get map for token and do graph search
	gsDb, err := s.slpIndex.GetGraphSearchDb()
	if err != nil {
		return nil, status.Error(codes.Aborted, err.Error())
	}

	// setup the validity cache
	validityCache := make(map[chainhash.Hash]struct{})
	for _, txHash := range req.GetValidHashes() {
		hash, err := chainhash.NewHash(txHash)
		if err != nil {
			return nil, status.Errorf(codes.Aborted, "graph search validity cache invalid hash %v", txHash)
		}
		validityCache[*hash] = struct{}{}
	}

	// perform the graph search
	txData, err := gsDb.Find(hash, &entry.TokenIDHash, &validityCache)
	if err != nil {
		return nil, status.Errorf(codes.Internal, "%v", err)
	}

	res := &pb.GetSlpGraphSearchResponse{}
	res.Txdata = txData
	log.Infof("SLP graph search returned %s transactions for txid %v", fmt.Sprint(len(txData)), hash)

	return res, nil
}

// GetBip44HdAddress this method will return an address based on the requested HD path
func (s *GrpcServer) GetBip44HdAddress(ctx context.Context, req *pb.GetBip44HdAddressRequest) (*pb.GetBip44HdAddressResponse, error) {
	xpub := req.Xpub
	if len(xpub) == 0 {
		return nil, status.Error(codes.InvalidArgument, "xpub is missing in request")
	}

	if xpub[:4] != "xpub" {
		return nil, status.Error(codes.InvalidArgument, "xpub provided does not start with 'xpub'")
	}

	masterKey, err := hdkeychain.NewKeyFromString(xpub)
	if err != nil {
		return nil, status.Errorf(codes.InvalidArgument, "invalid xpub: %v", err)
	}

	var change uint32 = 0
	if req.Change {
		change = 1
	}

	ext, err := masterKey.Child(change)
	if err != nil {
		return nil, status.Errorf(codes.InvalidArgument, "invalid xpub: %v", err)
	}

	extK, err := ext.Child(req.AddressIndex)
	if err != nil {
		return nil, status.Errorf(codes.InvalidArgument, "invalid xpub: %v", err)
	}

	pubKey, err := extK.ECPubKey()
	if err != nil {
		return nil, status.Errorf(codes.Internal, "%v", err)
	}
	addr, err := extK.Address(s.chainParams)
	if err != nil {
		return nil, status.Errorf(codes.Internal, "%v", err)
	}
	slpAddrStr := ""
	if s.slpIndex != nil {
		slpAddr, err := bchutil.NewSlpAddressPubKeyHash(addr.Hash160()[:], s.chainParams)
		if err != nil {
			return nil, status.Errorf(codes.Internal, "failed to create slp pubkeyhash address from hash160: %v", err)
		}
		slpAddrStr = slpAddr.EncodeAddress()
	}

	res := &pb.GetBip44HdAddressResponse{
		PubKey:   pubKey.SerializeCompressed(),
		CashAddr: addr.EncodeAddress(),
		SlpAddr:  slpAddrStr,
	}

	return res, nil
}

func isMaybeSlpTransaction(txn *wire.MsgTx) bool {
	if len(txn.TxOut) > 0 {
		bchTagIDHex, _ := hex.DecodeString("534c5000")
		return bytes.Contains(txn.TxOut[0].PkScript, bchTagIDHex)
	}
	return false
}

// CheckSlpTransaction checks a submitted transaction for slp validity. The method returns the marshalled response
// including a slp validity boolean and a reason for invalid validity. A nil value for the response object is returned
// when an token burn is found. The error response behavior on burn detection can be disabled by setting "DisableSlpBurnErrors"
// to true.
//
// By default an error will be returned for the following circumstances:
//   1. output index 0 contains slp magic but cannot be parsed to a known slp message type,
//   2. contains inputs that would be burned if broadcasted and these inputs are not included in req.RequiredSlpBurns
//
// NOTE: Non-slp transactions will be checked for burned inputs and will return an error as described in #2 above.
//       Otherwise, these non-slp transactions will return a response with res.IsValid set to false.
func (s *GrpcServer) CheckSlpTransaction(ctx context.Context, req *pb.CheckSlpTransactionRequest) (*pb.CheckSlpTransactionResponse, error) {

	if s.slpIndex == nil {
		return nil, status.Error(codes.Unavailable, "slpindex required")
	}

	msgTx := &wire.MsgTx{}
	if err := msgTx.BchDecode(bytes.NewReader(req.Transaction), wire.ProtocolVersion, wire.BaseEncoding); err != nil {
		return nil, status.Error(codes.InvalidArgument, "unable to deserialize transaction")
	}

	if len(msgTx.TxIn) == 0 || len(msgTx.TxOut) == 0 {
		return nil, status.Error(codes.InvalidArgument, "transaction is missing inputs or outputs")
	}

	// all slp unintentional slp burns are caught here with an error unless disableSlpBurnErrors is true
	return s.checkTransactionSlpValidity(msgTx, req.RequiredSlpBurns, req.DisableSlpBurnErrors)
}

func (s *GrpcServer) checkTransactionSlpValidity(msgTx *wire.MsgTx, requiredBurns []*pb.SlpRequiredBurn, disableSlpBurnErrors bool) (*pb.CheckSlpTransactionResponse, error) {

	// slpValid() and slpInvalid() are helpers to keep the return statements clean
	slpValid := func() *pb.CheckSlpTransactionResponse {
		return &pb.CheckSlpTransactionResponse{
			IsValid: true,
		}
	}
	slpInvalid := func(reason string) *pb.CheckSlpTransactionResponse {
		return &pb.CheckSlpTransactionResponse{
			IsValid:       false,
			InvalidReason: reason,
		}
	}

	if len(msgTx.TxOut) < 1 {
		invalidReason := "transaction has no outputs"
		return slpInvalid(invalidReason), status.Error(codes.InvalidArgument, invalidReason)
	}

	// check if the transaction is slp valid
	slpMd, err := v1parser.ParseSLP(msgTx.TxOut[0].PkScript)
	if err != nil {
		msg := fmt.Sprintf("error parsing scriptPubKey as an slp metadata for transaction %v: %v", msgTx.TxHash(), err)

		if disableSlpBurnErrors {
			return slpInvalid(msg), nil
		}

		if isMaybeSlpTransaction(msgTx) {
			return slpInvalid(msg), status.Error(codes.Aborted, msg)
		}
		log.Debug(msg)

		// loop through the inputs to check for slp burns
		for i, txIn := range msgTx.TxIn {
			idx := txIn.PreviousOutPoint.Index

			// we can always skip previous output index 0 since it cannot contain an slp token
			if idx == 0 {
				continue
			}

			// check to see if the input is a burn
			slpEntry, err := s.getSlpIndexEntryAndCheckBurnOtherToken(txIn.PreviousOutPoint, requiredBurns, nil, i)
			if slpEntry == nil {
				continue
			}
			if err != nil {
				msg := fmt.Sprintf("transaction rejected to prevent token burn: slp input from wrong token, use SlpRequiredBurn to allow burns: %v", err)
				return slpInvalid(msg), status.Errorf(codes.Aborted, msg)
			}
		}

		return slpInvalid("non-slp transaction"), nil
	}

	// check slp transactions for burn prevention
	switch md := slpMd.(type) {
	case *v1parser.SlpSend:
		inputVal := big.NewInt(0)

		// loop through inputs, accumulate input amount for tokenID, abort on SLP input with wrong ID
		for i, txIn := range msgTx.TxIn {
			slpEntry, err := s.getSlpIndexEntryAndCheckBurnOtherToken(txIn.PreviousOutPoint, requiredBurns, md, i)
			if slpEntry == nil {
				continue
			}
			if err != nil {
				msg := fmt.Sprintf("transaction includes slp token burn: slp input from wrong token, use SlpRequiredBurn to allow burns: %v", err)
				if !disableSlpBurnErrors {
					return nil, status.Error(codes.Aborted, msg)
				}
				log.Debug(msg)
				continue
			}

			inputSlpMsg, err := v1parser.ParseSLP(slpEntry.SlpOpReturn)
			if err != nil {
				return nil, status.Errorf(codes.Internal, "could not parse previously stored slp entry %v having slp message %s", txIn.PreviousOutPoint.Hash, hex.EncodeToString(slpEntry.SlpOpReturn))
			}
			idx := txIn.PreviousOutPoint.Index
			amt, _ := inputSlpMsg.GetVoutValue(int(idx))
			if amt != nil {
				inputVal.Add(inputVal, amt)
			}
		}

		// check inputs != outputs (use check for explict burn requests i.e., 'req.AllowedSlpBurns')
		outputVal, err := slpMd.TotalSlpMsgOutputValue()
		if err != nil {
			return nil, status.Errorf(codes.Internal, "an error occured when getting total slp amount in txn: %v, with error: %v", msgTx.TxHash(), err)
		}
		if inputVal.Cmp(outputVal) < 0 {
			invalidReason := "outputs greater than inputs"
			if disableSlpBurnErrors {
				return slpInvalid(invalidReason), nil
			}
			return slpInvalid(invalidReason), status.Errorf(codes.Aborted, "invalid slp: %s", invalidReason)
		} else if inputVal.Cmp(outputVal) > 0 && !disableSlpBurnErrors {
			if len(requiredBurns) == 0 {
				return slpValid(), status.Errorf(codes.Aborted, "transaction includes slp token burn: inputs greater than outputs, use SlpRequiredBurn to allow burns")
			}

			// here we need to check for allowed burns in this type of a burn case
			burnAmt := big.NewInt(0)
			for _, burn := range requiredBurns {
				burnAmt.Add(burnAmt, new(big.Int).SetUint64(burn.GetAmount()))
			}

			inputAmtUsed := inputVal.Sub(inputVal, burnAmt)
			if inputAmtUsed.Cmp(outputVal) < 0 {
				return slpValid(), status.Errorf(codes.Aborted, "transaction includes slp token burn: specified burn ammount %s is too high, use SlpRequiredBurn to allow burns", burnAmt.String())
			} else if inputAmtUsed.Cmp(outputVal) > 0 {
				return slpValid(), status.Errorf(codes.Aborted, "transaction includes slp token burn: specified burn ammount %s is too low, use SlpRequiredBurn to allow burns", burnAmt.String())
			}
		}

		// prevent missing token outputs
		if len(md.Amounts) > len(msgTx.TxOut)-1 {
			msg := "transaction includes slp token burn: transaction is missing outputs"
			if !disableSlpBurnErrors {
				return slpValid(), status.Error(codes.Aborted, msg)
			}
			log.Debug(msg)
		}

		return slpValid(), nil

	case *v1parser.SlpMint:
		hasBaton := false

		// loop through inputs, check for input burns, look for mint baton is included,
		for i, txIn := range msgTx.TxIn {
			slpEntry, err := s.getSlpIndexEntryAndCheckBurnOtherToken(txIn.PreviousOutPoint, requiredBurns, slpMd, i)
			if slpEntry == nil {
				continue
			}
			if err != nil {
				msg := fmt.Sprintf("transaction includes slp token burn: slp input from wrong token, use SlpRequiredBurn to allow burns: %v ", err)
				if !disableSlpBurnErrors {
					return nil, status.Error(codes.Aborted, msg)
				}
				log.Debug(msg)
				continue
			}

			inpSlpMd, err := v1parser.ParseSLP(slpEntry.SlpOpReturn)
			if err != nil {
				return nil, status.Errorf(codes.Internal, "could not parse previously stored slp entry %v having slp message %s", txIn.PreviousOutPoint.Hash, hex.EncodeToString(slpEntry.SlpOpReturn))
			}

			switch md := inpSlpMd.(type) {
			case *v1parser.SlpGenesis:
				if md.MintBatonVout == int(txIn.PreviousOutPoint.Index) {
					hasBaton = true
				}
			case *v1parser.SlpMint:
				if md.MintBatonVout == int(txIn.PreviousOutPoint.Index) {
					hasBaton = true
				}
			}
		}

		if !hasBaton {
			msg := "transaction includes slp token burn: missing valid baton"
			if !disableSlpBurnErrors {
				return slpInvalid(msg), status.Error(codes.Aborted, msg)
			}
			log.Debug(msg)
			return slpInvalid(msg), nil
		}

		// prevent missing mint output
		if len(msgTx.TxOut) < 2 {
			msg := "transaction includes slp token burn: transaction is missing outputs"
			if !disableSlpBurnErrors {
				return slpValid(), status.Error(codes.Aborted, msg)
			}
			log.Debug(msg)
		}

		// prevent missing mint baton output
		batonVout := md.MintBatonVout
		if batonVout > 1 && batonVout > len(msgTx.TxOut)-1 {
			msg := "transaction includes slp token burn: transaction is missing mint baton output"
			if !disableSlpBurnErrors {
				return slpValid(), status.Error(codes.Aborted, msg)
			}
			log.Debug(msg)
		}

		return slpValid(), nil

	case *v1parser.SlpGenesis:
		// loop through inputs, check for input burns
		for i, txIn := range msgTx.TxIn {
			slpEntry, err := s.getSlpIndexEntryAndCheckBurnOtherToken(txIn.PreviousOutPoint, requiredBurns, slpMd, i)
			if slpEntry == nil {
				continue
			}
			if err != nil {
				msg := fmt.Sprintf("transaction includes slp token burn: slp input from wrong token, use SlpRequiredBurn to allow burns: %v ", err)
				if !disableSlpBurnErrors {
					return slpValid(), status.Error(codes.Aborted, msg)
				}
				log.Debug(msg)
				continue
			}

			// check for invalid nft genesis
			if i == 0 && slpMd.TokenType() == v1parser.TokenTypeNft1Child41 {
				if slpEntry.SlpVersionType != v1parser.TokenTypeNft1Group81 {
					invalidReason := "missing nft group input"
					if !disableSlpBurnErrors {
						return slpInvalid(invalidReason), status.Error(codes.Aborted, invalidReason)
					}
					return slpInvalid(invalidReason), nil
				}

				inpSlpMd, err := v1parser.ParseSLP(slpEntry.SlpOpReturn)
				if err != nil {
					return nil, status.Errorf(codes.Aborted, "could not parse group input in %v", msgTx.TxHash())
				}
				val, _ := inpSlpMd.GetVoutValue(int(txIn.PreviousOutPoint.Index))
				if val.Cmp(new(big.Int).SetUint64(1)) < 0 {
					invalidReason := "insufficient nft group tokens burned"
					if !disableSlpBurnErrors {
						return slpInvalid(invalidReason), status.Error(codes.Aborted, invalidReason)
					}
					return slpInvalid(invalidReason), nil
				}
			}
		}

		// prevent missing token output
		if len(msgTx.TxOut) < 2 {
			msg := "transaction includes slp token burn: transaction is missing outputs"
			if !disableSlpBurnErrors {
				return slpValid(), status.Error(codes.Aborted, msg)
			}
			log.Debug(msg)
		}

		// prevent missing mint baton output
		batonVout := md.MintBatonVout
		if batonVout > 1 && batonVout > len(msgTx.TxOut)-1 {
			msg := "transaction includes slp token burn: transaction is missing mint baton output"
			if !disableSlpBurnErrors {
				return slpValid(), status.Error(codes.Aborted, msg)
			}
		}

		return slpValid(), nil

	}

	return nil, status.Errorf(codes.Internal, "an unknown error occured checking transaction %v", msgTx.TxHash())
}

// getSlpIndexEntryAndCheckBurnOtherToken checks for burns FROM OTHER TOKEN TYPES.
//
// This method does not check burn prevention for input qty > output qty, or missing vout,
// in valid SLP Send/Mint.  Checking for burns of the same token ID and versionType needs
// to be checked elsewhere.
//
// NOTE: nft1 child genesis is allowed without error as long as the burned outpoint is a
//       nft1 Group type and the quanity is 1.
func (s *GrpcServer) getSlpIndexEntryAndCheckBurnOtherToken(outpoint wire.OutPoint, requiredBurns []*pb.SlpRequiredBurn, txnSlpMsg v1parser.ParseResult, inputIdx int) (*indexers.SlpTxEntry, error) {

	slpEntry, err := s.getSlpIndexEntry(&outpoint.Hash)
	if err != nil {
		return nil, err
	}

	inputSlpMsg, err := v1parser.ParseSLP(slpEntry.SlpOpReturn)
	if err != nil {
		return nil, errors.New("could not parse slpMsg from and existing db entry, this should never happen")
	}

	// exit early if the outpoint is not an slp outpoint, or is a zero output slp
	amt, isBaton := inputSlpMsg.GetVoutValue(int(outpoint.Index))
	if !isBaton {
		if amt == nil {
			return nil, nil
		} else if amt.Cmp(new(big.Int).SetUint64(0)) == 0 {
			return nil, nil
		}
	}

	// exit without error if this outpoint is of the same token id/versionType
	if txnSlpMsg != nil {
		if slpEntry.SlpVersionType == txnSlpMsg.TokenType() {
			switch txnMsgData := txnSlpMsg.(type) {
			case *v1parser.SlpMint:
				switch inputMsgData := inputSlpMsg.(type) {
				case *v1parser.SlpGenesis:
					// check the input is for the same token ID and is the actual baton
					if bytes.Equal(txnMsgData.TokenID(), slpEntry.TokenIDHash[:]) &&
						inputMsgData.MintBatonVout == int(outpoint.Index) {

						// then check the mint baton is being spent as a valid mint baton
						// NOTE: We can't check vout exists here..
						if txnMsgData.MintBatonVout > 1 {
							return slpEntry, nil
						}
					}
				case *v1parser.SlpMint:
					// check the input is for the same token ID and is the actual baton
					if bytes.Equal(txnMsgData.TokenID(), slpEntry.TokenIDHash[:]) &&
						inputMsgData.MintBatonVout == int(outpoint.Index) {

						// then check the mint baton is being spent as a valid mint baton
						// NOTE: We can't check vout exists here..
						if txnMsgData.MintBatonVout > 1 {
							return slpEntry, nil
						}
					}
				}
			case *v1parser.SlpSend:
				switch inputMsgData := inputSlpMsg.(type) {
				case *v1parser.SlpGenesis:
					// check token id is the same, but make sure this isn't a minting baton
					if bytes.Equal(txnMsgData.TokenID(), slpEntry.TokenIDHash[:]) && inputMsgData.MintBatonVout != int(outpoint.Index) {
						return slpEntry, nil
					}
				case *v1parser.SlpMint:
					// check token id is the same, but make sure this isn't a minting baton
					if bytes.Equal(txnMsgData.TokenID(), slpEntry.TokenIDHash[:]) && inputMsgData.MintBatonVout != int(outpoint.Index) {
						return slpEntry, nil
					}
				case *v1parser.SlpSend:
					if bytes.Equal(txnMsgData.TokenID(), slpEntry.TokenIDHash[:]) {
						return slpEntry, nil
					}
				}
			}
		}
	}

	// exit without error if this outpoint is being spent for an nft child genesis
	if txnSlpMsg != nil && inputIdx == 0 {
		if md, ok := txnSlpMsg.(v1parser.SlpGenesis); ok {
			if md.TokenType() == v1parser.TokenTypeNft1Child41 && slpEntry.SlpVersionType == v1parser.TokenTypeNft1Group81 {
				val, _ := inputSlpMsg.GetVoutValue(int(outpoint.Index))
				if val != nil && val.Cmp(new(big.Int).SetUint64(1)) == 0 {
					return slpEntry, nil
				}
			}
		}
	}

	canBurn := false
	for _, burn := range requiredBurns {

		// this will happen when client requires a burn associated with
		// burn of same token ID/version type where there isn't a specific outpoint being burned
		if burn.Outpoint == nil {
			continue
		}

		if bytes.Equal(burn.Outpoint.Hash, outpoint.Hash[:]) && burn.Outpoint.Index == outpoint.Index {
			// check token ID of the burn request matches the entry
			if !bytes.Equal(slpEntry.TokenIDHash[:], burn.GetTokenId()) {
				return slpEntry, status.Error(codes.InvalidArgument, "the requested burn token ID does not match the actual token ID")
			}

			// check token version type of the burn request matches the entry
			if int(slpEntry.SlpVersionType) != int(burn.GetTokenType()) {
				return slpEntry, status.Error(codes.InvalidArgument, "the requested burn token version type does not match the actual token version type")
			}

			// check burn intent (amount or mint)
			if _, isAmountBurn := burn.BurnIntention.(*pb.SlpRequiredBurn_Amount); isAmountBurn {
				amt, _ := inputSlpMsg.GetVoutValue(int(outpoint.Index))
				if amt != nil && amt.Cmp(new(big.Int).SetUint64(burn.GetAmount())) != 0 {
					return slpEntry, status.Error(codes.InvalidArgument, "the requested burn amount does not match the amount to be burned")
				}

				canBurn = true
				break
			} else if _, isMintBurn := burn.BurnIntention.(*pb.SlpRequiredBurn_MintBatonVout); isMintBurn {
				switch t := inputSlpMsg.(type) {
				case *v1parser.SlpGenesis:
					if t.MintBatonVout != int(burn.GetMintBatonVout()) {
						return slpEntry, status.Error(codes.InvalidArgument, "the requested burn minting baton vout is incorrect")
					}
				case *v1parser.SlpMint:
					if t.MintBatonVout != int(burn.GetMintBatonVout()) {
						return slpEntry, status.Error(codes.InvalidArgument, "the requested burn minting baton vout is incorrect")
					}
				default:
					return slpEntry, status.Error(codes.InvalidArgument, "the requested burn outpoint is not a minting baton")
				}

				canBurn = true
				break
			}
		}
	}

	if !canBurn {
		return slpEntry, errors.New("burn is not allowed")
	}

	return slpEntry, nil
}

// SubmitTransaction submits a transaction to all connected peers.
//
// If SLP index is enabled it will not allow slp burns unless the burned token is
// included in req.RequiredSlpBurns, or if req.SkipSlpValidityCheck is set to true
func (s *GrpcServer) SubmitTransaction(ctx context.Context, req *pb.SubmitTransactionRequest) (*pb.SubmitTransactionResponse, error) {

	msgTx := &wire.MsgTx{}
	if err := msgTx.BchDecode(bytes.NewReader(req.Transaction), wire.ProtocolVersion, wire.BaseEncoding); err != nil {
		return nil, status.Error(codes.InvalidArgument, "unable to deserialize transaction")
	}

	if s.slpIndex != nil && !req.GetSkipSlpValidityCheck() {
		_, err := s.checkTransactionSlpValidity(msgTx, req.RequiredSlpBurns, false)
		if err != nil {
			return nil, err
		}
	}

	// Use 0 for the tag to represent local node.
	tx := bchutil.NewTx(msgTx)
	acceptedTxs, err := s.txMemPool.ProcessTransaction(tx, false, false, 0)
	if err != nil {
		// When the error is a rule error, it means the transaction was
		// simply rejected as opposed to something actually going wrong,
		// so log it as such.  Otherwise, something really did go wrong,
		// so log it as an actual error.  In both cases, a JSON-RPC
		// error is returned to the client with the deserialization
		// error code (to match bitcoind behavior).
		if _, ok := err.(mempool.RuleError); ok {
			log.Debugf("Rejected transaction %v: %v", tx.Hash(),
				err)
		} else {
			log.Errorf("Failed to process transaction %v: %v",
				tx.Hash(), err)
		}
		return nil, status.Errorf(codes.InvalidArgument, "tx rejected: %v", err)
	}

	// When the transaction was accepted it should be the first item in the
	// returned array of accepted transactions.  The only way this will not
	// be true is if the API for ProcessTransaction changes and this code is
	// not properly updated, but ensure the condition holds as a safeguard.
	//
	// Also, since an error is being returned to the caller, ensure the
	// transaction is removed from the memory pool.
	if len(acceptedTxs) == 0 || !acceptedTxs[0].Tx.Hash().IsEqual(tx.Hash()) {
		s.txMemPool.RemoveTransaction(tx, true)

		return nil, status.Errorf(codes.Internal, "transaction %v is not in accepted list", tx.Hash())
	}

	// Generate and relay inventory vectors for all newly accepted
	// transactions into the memory pool due to the original being
	// accepted.
	s.netMgr.AnnounceNewTransactions(acceptedTxs)

	// Keep track of all the sendrawtransaction request txns so that they
	// can be rebroadcast if they don't make their way into a block.
	txD := acceptedTxs[0]
	iv := wire.NewInvVect(wire.InvTypeTx, txD.Tx.Hash())
	s.netMgr.AddRebroadcastInventory(iv, txD)

	resp := &pb.SubmitTransactionResponse{
		Hash: tx.Hash().CloneBytes(),
	}
	return resp, nil
}

// SubscribeTransactions creates subscription to all relevant transactions based on
// the subscription filter.
//
// This RPC does not use bidirectional streams and therefore can be used
// with grpc-web. You will need to close and reopen the stream whenever
// you want to update the subscription filter. If you are not using grpc-web
// then SubscribeTransactionStream is more appropriate.
//
// **Requires TxIndex to receive input metadata**
func (s *GrpcServer) SubscribeTransactions(req *pb.SubscribeTransactionsRequest, stream pb.Bchrpc_SubscribeTransactionsServer) error {
	subscription := s.subscribeEvents()
	defer subscription.Unsubscribe()

	filter := newTxFilter()
	if err := filter.AddRPCFilter(req.GetSubscribe(), s.chainParams); err != nil {
		return err
	}
	includeMempool := req.IncludeMempool
	includeBlocks := req.IncludeInBlock
	serializeTx := req.SerializeTx
	for {
		select {
		case event := <-subscription.Events():

			switch event := event.(type) {
			case *rpcEventTxAccepted:
				if !includeMempool {
					continue
				}

				txDesc := event

				if s.slpIndex != nil {
					s.checkSlpTxOnEvent(txDesc.Tx.MsgTx(), "SubscribeTransactions rpcEventTxAccepted")
				}

				if !filter.MatchAndUpdate(txDesc.Tx, s.chainParams) {
					continue
				}

				toSend := &pb.TransactionNotification{}
				toSend.Type = pb.TransactionNotification_UNCONFIRMED

				if serializeTx {
					var buf bytes.Buffer
					if err := txDesc.Tx.MsgTx().BchEncode(&buf, wire.ProtocolVersion, wire.BaseEncoding); err != nil {
						return status.Error(codes.Internal, "error serializing transaction")
					}

					toSend.Transaction = &pb.TransactionNotification_SerializedTransaction{
						SerializedTransaction: buf.Bytes(),
					}

				} else {
					respTx := marshalTransaction(txDesc.Tx, 0, nil, 0, s)

					if view, err := s.txMemPool.FetchInputUtxos(txDesc.Tx); err == nil {
						s.setInputMetadataFromView(respTx, txDesc, view)
					}

					toSend.Transaction = &pb.TransactionNotification_UnconfirmedTransaction{
						UnconfirmedTransaction: &pb.MempoolTransaction{
							Transaction:      respTx,
							AddedTime:        txDesc.Added.Unix(),
							Fee:              txDesc.Fee,
							FeePerKb:         txDesc.FeePerKB,
							AddedHeight:      txDesc.Height,
							StartingPriority: txDesc.StartingPriority,
						},
					}
				}

				if err := stream.Send(toSend); err != nil {
					return err
				}

			case *rpcEventBlockConnected:
				if !includeBlocks {
					continue
				}
				// Search for all transactions.
				block := event

				for _, tx := range block.Transactions() {
					if !filter.MatchAndUpdate(tx, s.chainParams) {
						continue
					}

					if s.slpIndex != nil {
						s.checkSlpTxOnEvent(tx.MsgTx(), "SubscribeTransactions rpcEventBlockConnected")
					}

					toSend := &pb.TransactionNotification{}
					toSend.Type = pb.TransactionNotification_CONFIRMED

					if serializeTx {
						var buf bytes.Buffer
						if err := tx.MsgTx().BchEncode(&buf, wire.ProtocolVersion, wire.BaseEncoding); err != nil {
							return status.Error(codes.Internal, "error serializing transaction")
						}
						toSend.Transaction = &pb.TransactionNotification_SerializedTransaction{
							SerializedTransaction: buf.Bytes(),
						}

					} else {
						header := block.MsgBlock().Header

						respTx := marshalTransaction(tx, s.chain.BestSnapshot().Height-block.Height()+1, &header, block.Height(), s)
						if s.txIndex != nil {
							if err := s.setInputMetadata(respTx); err != nil {
								return err
							}
						}
						toSend.Transaction = &pb.TransactionNotification_ConfirmedTransaction{
							ConfirmedTransaction: respTx,
						}
					}

					if err := stream.Send(toSend); err != nil {
						return err
					}
				}
			}

		case <-stream.Context().Done():
			return nil // client disconnected
		}
	}
}

// SubscribeTransactionStream subscribes to relevant transactions based on
// the subscription requests. The parameters to filter transactions on can
// be updated by sending new SubscribeTransactionsRequest objects on the stream.
//
// Because this RPC is using bi-directional streaming it cannot be used with
// grpc-web.
//
// **Requires TxIndex to receive input metadata**
func (s *GrpcServer) SubscribeTransactionStream(stream pb.Bchrpc_SubscribeTransactionStreamServer) error {
	// Put the incoming messages on a channel.
	requests := make(chan *pb.SubscribeTransactionsRequest)
	go func() {
		for {
			req, err := stream.Recv()
			if err != nil {
				if err != io.EOF {
					log.Debugf("Error reading from client stream: %v", err)
				}
				close(requests)
				return
			}
			requests <- req
		}
	}()

	subscription := s.subscribeEvents()
	defer subscription.Unsubscribe()

	filter := newTxFilter()
	var includeMempool, includeBlocks, serializeTx bool
	for {
		select {
		case req := <-requests:
			if req == nil {
				return nil
			}
			includeMempool = req.IncludeMempool
			includeBlocks = req.IncludeInBlock
			serializeTx = req.SerializeTx

			// Update filter.
			if err := filter.AddRPCFilter(req.GetSubscribe(), s.chainParams); err != nil {
				return err
			}
			if err := filter.RemoveRPCFilter(req.GetUnsubscribe(), s.chainParams); err != nil {
				return err
			}

		case event := <-subscription.Events():

			switch event := event.(type) {
			case *rpcEventTxAccepted:
				if !includeMempool {
					continue
				}

				txDesc := event

				if s.slpIndex != nil {
					s.checkSlpTxOnEvent(txDesc.Tx.MsgTx(), "SubscribeTransactionStream rpcEventTxAccepted")
				}

				if !filter.MatchAndUpdate(txDesc.Tx, s.chainParams) {
					continue
				}

				toSend := &pb.TransactionNotification{}
				toSend.Type = pb.TransactionNotification_UNCONFIRMED

				if serializeTx {
					var buf bytes.Buffer
					if err := txDesc.Tx.MsgTx().BchEncode(&buf, wire.ProtocolVersion, wire.BaseEncoding); err != nil {
						return status.Error(codes.Internal, "error serializing transaction")
					}

					toSend.Transaction = &pb.TransactionNotification_SerializedTransaction{
						SerializedTransaction: buf.Bytes(),
					}

				} else {
					respTx := marshalTransaction(txDesc.Tx, 0, nil, 0, s)

					if view, err := s.txMemPool.FetchInputUtxos(txDesc.Tx); err == nil {
						s.setInputMetadataFromView(respTx, txDesc, view)
					}

					toSend.Transaction = &pb.TransactionNotification_UnconfirmedTransaction{
						UnconfirmedTransaction: &pb.MempoolTransaction{
							Transaction:      respTx,
							AddedTime:        txDesc.Added.Unix(),
							Fee:              txDesc.Fee,
							FeePerKb:         txDesc.FeePerKB,
							AddedHeight:      txDesc.Height,
							StartingPriority: txDesc.StartingPriority,
						},
					}
				}

				if err := stream.Send(toSend); err != nil {
					return err
				}

			case *rpcEventBlockConnected:
				if !includeBlocks {
					continue
				}
				// Search for all transactions.
				block := event

				for _, tx := range block.Transactions() {
					if !filter.MatchAndUpdate(tx, s.chainParams) {
						continue
					}

					if s.slpIndex != nil {
						s.checkSlpTxOnEvent(tx.MsgTx(), "SubscribeTransactionStream rpcEventBlockConnected")
					}

					toSend := &pb.TransactionNotification{}
					toSend.Type = pb.TransactionNotification_CONFIRMED

					if serializeTx {
						var buf bytes.Buffer
						if err := tx.MsgTx().BchEncode(&buf, wire.ProtocolVersion, wire.BaseEncoding); err != nil {
							return status.Error(codes.Internal, "error serializing transaction")
						}
						toSend.Transaction = &pb.TransactionNotification_SerializedTransaction{
							SerializedTransaction: buf.Bytes(),
						}

					} else {
						header := block.MsgBlock().Header

						respTx := marshalTransaction(tx, s.chain.BestSnapshot().Height-block.Height()+1, &header, block.Height(), s)
						if s.txIndex != nil {
							if err := s.setInputMetadata(respTx); err != nil {
								return err
							}
						}
						toSend.Transaction = &pb.TransactionNotification_ConfirmedTransaction{
							ConfirmedTransaction: respTx,
						}
					}

					if err := stream.Send(toSend); err != nil {
						return err
					}
				}
			}

		case <-stream.Context().Done():
			return nil // client disconnected
		}
	}
}

// SubscribeBlocks creates a subscription for notifications of new blocks being
// connected to the blockchain or blocks being disconnected.
func (s *GrpcServer) SubscribeBlocks(req *pb.SubscribeBlocksRequest, stream pb.Bchrpc_SubscribeBlocksServer) error {
	subscription := s.subscribeEvents()
	defer subscription.Unsubscribe()

	for {
		select {
		case event := <-subscription.Events():

			switch event := event.(type) {
			case *rpcEventBlockConnected:
				// Search for all transactions.
				block := event.Block
				toSend := &pb.BlockNotification{}
				toSend.Type = pb.BlockNotification_CONNECTED

				medianTime, err := s.chain.MedianTimeByHash(block.Hash())
				if err != nil {
					return err
				}

				if req.FullBlock && !req.SerializeBlock {
					confirmations := s.chain.BestSnapshot().Height - block.Height() + 1
					respBlock := &pb.BlockNotification_MarshaledBlock{
						MarshaledBlock: &pb.Block{
							Info: marshalBlockInfo(block, confirmations, medianTime, s.chainParams),
						},
					}

					var spentTxos []blockchain.SpentTxOut
					var err error
					if req.FullTransactions {
						spentTxos, err = s.chain.FetchSpendJournal(block)
						if err != nil {
							return status.Error(codes.Internal, "error loading spend journal")
						}
					}

					spendIdx := 0
					for idx, tx := range block.Transactions() {
						if req.FullTransactions {
							header := block.MsgBlock().Header
							respTx := marshalTransaction(tx, confirmations, &header, block.Height(), s)

							for i := range tx.MsgTx().TxIn {
								if idx > 0 {
									stxo := spentTxos[spendIdx]
									respTx.Inputs[i].Value = stxo.Amount
									respTx.Inputs[i].PreviousScript = stxo.PkScript

									_, addrs, _, err := txscript.ExtractPkScriptAddrs(stxo.PkScript, s.chainParams)
									if err == nil && len(addrs) > 0 {
										respTx.Inputs[i].Address = addrs[0].String()
									}
									spendIdx++
								}
							}

							respBlock.MarshaledBlock.TransactionData = append(respBlock.MarshaledBlock.TransactionData, &pb.Block_TransactionData{
								TxidsOrTxs: &pb.Block_TransactionData_Transaction{
									Transaction: respTx,
								},
							})

						} else {
							respBlock.MarshaledBlock.TransactionData = append(respBlock.MarshaledBlock.TransactionData, &pb.Block_TransactionData{
								TxidsOrTxs: &pb.Block_TransactionData_TransactionHash{
									TransactionHash: tx.Hash().CloneBytes(),
								},
							})
						}
					}

					toSend.Block = respBlock

				} else {
					toSend.Block = &pb.BlockNotification_BlockInfo{
						BlockInfo: marshalBlockInfo(block, s.chain.BestSnapshot().Height-block.Height()+1, medianTime, s.chainParams),
					}
				}

				if req.SerializeBlock {
					bytes, err := block.Bytes()
					if err != nil {
						return status.Error(codes.Internal, "block serialization error")
					}

					toSend.Block = &pb.BlockNotification_SerializedBlock{
						SerializedBlock: bytes,
					}
				}

				if err := stream.Send(toSend); err != nil {
					return err
				}

			case *rpcEventBlockDisconnected:
				// Search for all transactions.
				block := event.Block
				toSend := &pb.BlockNotification{}
				toSend.Type = pb.BlockNotification_DISCONNECTED

				medianTime, err := s.chain.MedianTimeByHash(block.Hash())
				if err != nil {
					return err
				}

				if req.FullBlock && !req.SerializeBlock {
					confirmations := s.chain.BestSnapshot().Height - block.Height() + 1
					respBlock := &pb.BlockNotification_MarshaledBlock{
						MarshaledBlock: &pb.Block{
							Info: marshalBlockInfo(block, confirmations, medianTime, s.chainParams),
						},
					}

					var spentTxos []blockchain.SpentTxOut
					var err error
					if req.FullTransactions {
						spentTxos, err = s.chain.FetchSpendJournal(block)
						if err != nil {
							return status.Error(codes.Internal, "error loading spend journal")
						}
					}

					spendIdx := 0
					for idx, tx := range block.Transactions() {
						if req.FullTransactions {
							header := block.MsgBlock().Header
							respTx := marshalTransaction(tx, confirmations, &header, block.Height(), s)
							for i := range tx.MsgTx().TxIn {
								if idx > 0 {
									stxo := spentTxos[spendIdx]
									respTx.Inputs[i].Value = stxo.Amount
									respTx.Inputs[i].PreviousScript = stxo.PkScript

									_, addrs, _, err := txscript.ExtractPkScriptAddrs(stxo.PkScript, s.chainParams)
									if err == nil && len(addrs) > 0 {
										respTx.Inputs[i].Address = addrs[0].String()
									}
									spendIdx++
								}
							}

							respBlock.MarshaledBlock.TransactionData = append(respBlock.MarshaledBlock.TransactionData, &pb.Block_TransactionData{
								TxidsOrTxs: &pb.Block_TransactionData_Transaction{
									Transaction: respTx,
								},
							})
						} else {
							respBlock.MarshaledBlock.TransactionData = append(respBlock.MarshaledBlock.TransactionData, &pb.Block_TransactionData{
								TxidsOrTxs: &pb.Block_TransactionData_TransactionHash{
									TransactionHash: tx.Hash().CloneBytes(),
								},
							})
						}
					}

					toSend.Block = respBlock

				} else {
					toSend.Block = &pb.BlockNotification_BlockInfo{
						BlockInfo: marshalBlockInfo(block, s.chain.BestSnapshot().Height-block.Height()+1, medianTime, s.chainParams),
					}
				}

				if req.SerializeBlock {
					bytes, err := block.Bytes()
					if err != nil {
						return status.Error(codes.Internal, "block serialization error")
					}

					toSend.Block = &pb.BlockNotification_SerializedBlock{
						SerializedBlock: bytes,
					}
				}

				if err := stream.Send(toSend); err != nil {
					return err
				}
			}

		case <-stream.Context().Done():
			return nil // client disconnected
		}
	}
}

func (s *GrpcServer) fetchTransactionFromBlock(txHash *chainhash.Hash) ([]byte, int32, *chainhash.Hash, error) {
	// Look up the location of the transaction.
	blockRegion, err := s.txIndex.TxBlockRegion(txHash)
	if err != nil {
		return nil, 0, nil, status.Error(codes.InvalidArgument, "failed to retrieve transaction location")
	}
	if blockRegion == nil {
		return nil, 0, nil, status.Error(codes.NotFound, "transaction not found")
	}

	// Load the raw transaction bytes from the database.
	var txBytes []byte
	err = s.db.View(func(dbTx database.Tx) error {
		var err error
		txBytes, err = dbTx.FetchBlockRegion(blockRegion)
		return err
	})
	if err != nil {
		return nil, 0, nil, status.Error(codes.Internal, "failed to load transaction bytes")
	}

	// Grab the block height.
	blockHeight, err := s.chain.BlockHeightByHash(blockRegion.Hash)
	if err != nil {
		return nil, 0, nil, status.Error(codes.Internal, "failed to retrieve block")
	}

	return txBytes, blockHeight, blockRegion.Hash, nil
}

// setInputMetadata will set the value, previous script, and address for each input in the transaction
// by loading the previous transaction from the txindex and using its data.
func (s *GrpcServer) setInputMetadata(tx *pb.Transaction) error {
	inputTxMap := make(map[chainhash.Hash]*wire.MsgTx)
	for i, in := range tx.Inputs {
		ch, err := chainhash.NewHash(in.Outpoint.Hash)
		if err != nil {
			return status.Error(codes.Internal, "error marshaling chainhash")
		}
		if ch.IsEqual(&chainhash.Hash{}) { // Coinbase txs don't have an input.
			continue
		}
		if prevTx, ok := inputTxMap[*ch]; ok {
			tx.Inputs[i].Value = prevTx.TxOut[in.Outpoint.Index].Value
			tx.Inputs[i].PreviousScript = prevTx.TxOut[in.Outpoint.Index].PkScript

			_, addrs, _, err := txscript.ExtractPkScriptAddrs(prevTx.TxOut[in.Outpoint.Index].PkScript, s.chainParams)
			if err == nil && len(addrs) > 0 {
				tx.Inputs[i].Address = addrs[0].String()
				s.setInputSlpTokenAddress(tx.Inputs[i], addrs[0])
			}
		} else {
			blockRegion, err := s.txIndex.TxBlockRegion(ch)
			if err != nil {
				return status.Error(codes.InvalidArgument, "failed to retrieve transaction location")
			}
			if blockRegion == nil {
				return status.Error(codes.NotFound, "transaction not found")
			}

			var txBytes []byte
			err = s.db.View(func(dbTx database.Tx) error {
				var err error
				txBytes, err = dbTx.FetchBlockRegion(blockRegion)
				return err
			})
			if err != nil {
				return status.Error(codes.Internal, "failed to load transaction bytes")
			}

			loadedTx := wire.MsgTx{}
			if err := loadedTx.BchDecode(bytes.NewReader(txBytes), wire.ProtocolVersion, wire.BaseEncoding); err != nil {
				return status.Error(codes.Internal, "failed to unmarshal transaction")
			}

			tx.Inputs[i].Value = loadedTx.TxOut[in.Outpoint.Index].Value
			tx.Inputs[i].PreviousScript = loadedTx.TxOut[in.Outpoint.Index].PkScript

			_, addrs, _, err := txscript.ExtractPkScriptAddrs(loadedTx.TxOut[in.Outpoint.Index].PkScript, s.chainParams)
			if err == nil && len(addrs) > 0 {
				tx.Inputs[i].Address = addrs[0].String()
				s.setInputSlpTokenAddress(tx.Inputs[i], addrs[0])
			}

			inputTxMap[*ch] = &loadedTx
		}
	}
	return nil
}

type retrievedTx struct {
	tx          wire.MsgTx
	txBytes     []byte
	blockHeader *wire.BlockHeader
	blockHeight int32
}

func (s *GrpcServer) fetchTransactionsByAddress(addr bchutil.Address, startHeight int32, nbFetch, nbSkip int) ([]retrievedTx, error) {
	// Override the default number of requested entries if needed.  Also,
	// just return now if the number of requested entries is zero to avoid
	// extra work.
	numRequested := 100
	if nbFetch > 0 {
		numRequested = nbFetch
		if numRequested < 0 {
			numRequested = 1
		}
	}
	if numRequested == 0 {
		return nil, nil
	}

	// Override the default number of entries to skip if needed.
	var numToSkip int
	if nbSkip > 0 {
		numToSkip = nbSkip
		if numToSkip < 0 {
			numToSkip = 0
		}
	}

	// Add transactions from mempool first if client asked for reverse
	// order.  Otherwise, they will be added last (as needed depending on
	// the requested counts).
	//
	// NOTE: This code doesn't sort by dependency.  This might be something
	// to do in the future for the client's convenience, or leave it to the
	// client.
	numSkipped := uint32(0)
	addressTxns := make([]retrievedTx, 0, numRequested)

	// Fetch transactions from the database in the desired order if more are
	// needed.
	if len(addressTxns) < numRequested {
		err := s.db.View(func(dbTx database.Tx) error {
			regions, dbSkipped, err := s.addrIndex.TxRegionsForAddress(
				dbTx, addr, uint32(numToSkip)-numSkipped,
				uint32(numRequested-len(addressTxns)), true)
			if err != nil {
				return err
			}

			// Load the raw transaction bytes from the database.
			serializedTxns, err := dbTx.FetchBlockRegions(regions)
			if err != nil {
				return err
			}

			// Add the transaction and the hash of the block it is
			// contained in to the list.  Note that the transaction
			// is left serialized here since the caller might have
			// requested non-verbose output and hence there would be
			// no point in deserializing it just to reserialize it
			// later.
			for i, serializedTx := range serializedTxns {
				blockHeight, err := s.chain.BlockHeightByHash(regions[i].Hash)
				if err != nil {
					return err
				}
				if blockHeight >= startHeight {
					header, err := s.chain.HeaderByHash(regions[i].Hash)
					if err != nil {
						return err
					}
					tx := wire.MsgTx{}
					if err := tx.BchDecode(bytes.NewReader(serializedTx), wire.ProtocolVersion, wire.BaseEncoding); err != nil {
						return err
					}
					addressTxns = append(addressTxns, retrievedTx{
						tx:          tx,
						txBytes:     serializedTx,
						blockHeight: blockHeight,
						blockHeader: &header,
					})
				}
			}
			numSkipped += dbSkipped

			return nil
		})
		if err != nil {
			return nil, status.Error(codes.InvalidArgument, "failed to load address index entries")
		}

	}

	return addressTxns, nil
}

// getSlpIndexEntry fetches an SlpIndexEntry object leveraging a cache of SlpIndexEntry items
func (s *GrpcServer) getSlpIndexEntry(hash *chainhash.Hash) (*indexers.SlpTxEntry, error) {

	if s.slpIndex == nil {
		return nil, errors.New("slpindex required")
	}

	var entry *indexers.SlpTxEntry

	// Otherwise, try to fetch from the db
	err := s.db.View(func(dbTx database.Tx) error {
		var err error
		entry, err = s.slpIndex.GetSlpIndexEntry(dbTx, hash)
		return err
	})
	if err != nil {
		return nil, err
	}

	return entry, nil
}

// Get decimal amount from Genesis for convenience
func (s *GrpcServer) getDecimalsForTokenID(tokenID chainhash.Hash) (int, error) {
	var tokenIDHash []byte
	for i := len(tokenID) - 1; i >= 0; i-- {
		tokenIDHash = append(tokenIDHash, tokenID[i])
	}
	tokenIDRev, err := chainhash.NewHash(tokenIDHash)
	if err != nil {
		log.Criticalf("Failed to create chainhash from token ID from %s, with error: %v", hex.EncodeToString(tokenIDHash), err)
		return -1, err
	}
	genEntry, err := s.getSlpIndexEntry(tokenIDRev)
	if err != nil {
		log.Criticalf("Failed to fetch slp entry for %s, with error: %v, with error: %v", tokenIDRev, err)
		return -1, err
	}
	genSlpMsg, err := v1parser.ParseSLP(genEntry.SlpOpReturn)
	if err != nil {
		log.Criticalf("Failed to parse slp message for %v, with error: %v", tokenIDRev, err)
		return -1, err
	}
	decimals := genSlpMsg.(*v1parser.SlpGenesis).Decimals
	return decimals, nil
}

// getSlpToken fetches an SlpToken object leveraging a cache of SlpIndexEntry items
func (s *GrpcServer) getSlpToken(hash *chainhash.Hash, vout uint32, scriptPubKey []byte) (*pb.SlpToken, error) {

	if s.slpIndex == nil {
		return nil, errors.New("slpindex required")
	}

	if vout == 0 {
		return nil, errors.New("vout=0 is out of range for getSlpToken")
	}

	entry, err := s.getSlpIndexEntry(hash)
	if err != nil {
		return nil, err
	}

	var (
		isMintBaton bool = false
		slpAction   pb.SlpAction
		decimals    int
	)

	slpMsg, err := v1parser.ParseSLP(entry.SlpOpReturn)
	if err != nil {
		log.Criticalf("Failed to parse an slp entry message stored in the index db for txn: %v, this should never happen.", hash)
		return nil, err
	}

	// set isMintBaton and also check that vout is within proper range
	switch msg := slpMsg.(type) {
	case *v1parser.SlpGenesis:
		if msg.MintBatonVout == int(vout) {
			isMintBaton = true
		} else if vout != 1 {
			return nil, errors.New("vout is out of range for slp genesis")
		}
		if slpMsg.TokenType() == v1parser.TokenTypeFungible01 {
			slpAction = pb.SlpAction_SLP_V1_GENESIS
		} else if slpMsg.TokenType() == v1parser.TokenTypeNft1Child41 {
			slpAction = pb.SlpAction_SLP_NFT1_UNIQUE_CHILD_GENESIS
		} else if slpMsg.TokenType() == v1parser.TokenTypeNft1Group81 {
			slpAction = pb.SlpAction_SLP_NFT1_GROUP_GENESIS
		}
		decimals = slpMsg.(*v1parser.SlpGenesis).Decimals
	case *v1parser.SlpMint:
		if msg.MintBatonVout == int(vout) {
			isMintBaton = true
		} else if vout != 1 {
			return nil, errors.New("vout is out of range for slp mint")
		}
		if slpMsg.TokenType() == v1parser.TokenTypeFungible01 {
			slpAction = pb.SlpAction_SLP_V1_MINT
		} else if slpMsg.TokenType() == v1parser.TokenTypeNft1Group81 {
			slpAction = pb.SlpAction_SLP_NFT1_GROUP_MINT
		}
		decimals, err = s.getDecimalsForTokenID(entry.TokenIDHash)
		if err != nil {
			return nil, err
		}
	case *v1parser.SlpSend:
		if int(vout) > len(msg.Amounts) {
			return nil, errors.New("vout is out of range for slp send transaction")
		}
		if slpMsg.TokenType() == v1parser.TokenTypeFungible01 {
			slpAction = pb.SlpAction_SLP_V1_SEND
		} else if slpMsg.TokenType() == v1parser.TokenTypeNft1Child41 {
			slpAction = pb.SlpAction_SLP_NFT1_UNIQUE_CHILD_SEND
		} else if slpMsg.TokenType() == v1parser.TokenTypeNft1Group81 {
			slpAction = pb.SlpAction_SLP_NFT1_GROUP_SEND
		}
		decimals, err = s.getDecimalsForTokenID(entry.TokenIDHash)
		if err != nil {
			return nil, err
		}
	}

	// get amount value
	amount := uint64(0)
	amt, _ := slpMsg.GetVoutValue(int(vout))
	if amt != nil {
		amount = amt.Uint64()
	}

	// set the slp address string
	var address string
	if scriptPubKey != nil {
		_, addrs, _, err := txscript.ExtractPkScriptAddrs(scriptPubKey, s.chainParams)
		if err == nil && len(addrs) == 1 {
			slpAddr, err := bchutil.ConvertCashToSlpAddress(addrs[0], s.chainParams)
			if err != nil {
				log.Critical(err)
			}
			address = slpAddr.String()
		}
	}

	slpToken := &pb.SlpToken{
		TokenId:     entry.TokenIDHash[:],
		Amount:      amount,
		IsMintBaton: isMintBaton,
		Decimals:    uint32(decimals),
		SlpAction:   slpAction,
		TokenType:   uint32(slpMsg.TokenType()),
		Address:     address,
	}

	return slpToken, nil
}

// slpEventHandler handles valid slp transactions events from mempool and block
//
// NOTE: this is launched as a goroutine and does not return errors!
//
func (s *GrpcServer) slpEventHandler() {

	if s.slpIndex == nil {
		return
	}

	subscription := s.subscribeEvents()
	defer subscription.Unsubscribe()

	for {
		event := <-subscription.Events()
		switch event := event.(type) {
		case *rpcEventTxAccepted:
			txDesc := event
			log.Debugf("new mempool txn %v", txDesc.Tx.Hash())

<<<<<<< HEAD
			isSlpValid := s.checkSlpTxOnEvent(txDesc.Tx.MsgTx(), "mempool")
			if isSlpValid {
				gsDb, err := s.slpIndex.GetGraphSearchDb()
				if err != nil {
					log.Debugf("slp: %v", err)
				}
				if gsDb != nil {
					err = gsDb.AddTxn(event.Tx.MsgTx())
					if err != nil {
						log.Criticalf("could not add mempool transaction %v to graph search db: %v", event.Tx.Hash(), err)
					}
				}
			}

			continue
=======
		case *rpcEventBlockConnected:
			block := event
			s.slpIndex.RemoveMempoolSlpTxs(block.Transactions())
>>>>>>> 41345f8f
		}
	}
}

func (s *GrpcServer) checkSlpTxOnEvent(tx *wire.MsgTx, eventStr string) bool {
	if !isMaybeSlpTransaction(tx) {
		return false
	}
	log.Debugf("possible slp transaction added %v (%s)", tx.TxHash(), eventStr)
	err := s.db.View(func(dbTx database.Tx) error {
		valid, err := s.slpIndex.AddPotentialSlpEntries(dbTx, tx)
		if err != nil {
			return fmt.Errorf("invalid slp transaction %v (%s): %v", tx.TxHash(), eventStr, err)
		} else if valid {
			log.Debugf("valid slp transaction %v (%s)", tx.TxHash(), eventStr)
			return nil
		}
		return fmt.Errorf("invalid slp transaction in %v (%s)", tx.TxHash(), eventStr)
	})
	if err != nil {
		log.Debug(err)
		return false
	}
	return true
}

// marshalTokenMetadata returns marshalled token metadata for the provided tokenID hash
//
func (s *GrpcServer) marshalTokenMetadata(tokenID chainhash.Hash) (*pb.TokenMetadata, error) {

	if s.slpIndex == nil {
		return nil, errors.New("slpindex required")
	}

	var tokenIDHash []byte
	for i := len(tokenID) - 1; i >= 0; i-- {
		tokenIDHash = append(tokenIDHash, tokenID[i])
	}
	tokenIDRev, err := chainhash.NewHash(tokenIDHash)
	if err != nil {
		log.Criticalf("Failed to parse token ID: %s, with error: %v", hex.EncodeToString(tokenIDHash), err)
		return nil, err
	}
	entry, err := s.getSlpIndexEntry(tokenIDRev)
	if err != nil {
		log.Criticalf("Failed to parse token ID: %s, with error: %v", hex.EncodeToString(tokenIDHash), err)
		return nil, err
	}

	slpMsg, err := v1parser.ParseSLP(entry.SlpOpReturn)
	if err != nil {
		return nil, err
	}

	genMsg, isGenesis := slpMsg.(*v1parser.SlpGenesis)
	if !isGenesis {
		return nil, errors.New("cannot build token metadata from a non-genesis entry")
	}

	tm := &pb.TokenMetadata{
		TokenId:   tokenID[:],
		TokenType: uint32(slpMsg.TokenType()),
	}

	var dbTm *indexers.TokenMetadata
	err = s.db.View(func(dbTx database.Tx) error {
		dbTm, err = s.slpIndex.GetTokenMetadata(dbTx, entry)
		return err
	})
	if err != nil {
		return nil, err
	}

	// Mint baton hash and NFT group id may be nil so we need to check this condition before taking a slice.
	var (
		mintBatonHash []byte
		nftGroupID    []byte
	)
	if dbTm.MintBatonHash != nil {
		mintBatonHash = dbTm.MintBatonHash[:]
	}
	if dbTm.NftGroupID != nil {
		nftGroupID = dbTm.NftGroupID[:]
	}

	switch slpMsg.TokenType() {
	case v1parser.TokenTypeFungible01:
		tm.TypeMetadata = &pb.TokenMetadata_Type1{
			Type1: &pb.TokenMetadataTokenType1{
				TokenTicker:       genMsg.Ticker,
				TokenName:         genMsg.Name,
				TokenDocumentUrl:  genMsg.DocumentURI,
				TokenDocumentHash: genMsg.DocumentHash,
				Decimals:          uint32(genMsg.Decimals),
				MintBatonTxid:     mintBatonHash,
				MintBatonVout:     dbTm.MintBatonVout,
			},
		}
	case v1parser.TokenTypeNft1Child41:
		tm.TypeMetadata = &pb.TokenMetadata_Nft1Child{
			Nft1Child: &pb.TokenMetadataNFT1Child{
				TokenTicker:       genMsg.Ticker,
				TokenName:         genMsg.Name,
				TokenDocumentUrl:  genMsg.DocumentURI,
				TokenDocumentHash: genMsg.DocumentHash,
				GroupId:           nftGroupID,
			},
		}
	case v1parser.TokenTypeNft1Group81:
		tm.TypeMetadata = &pb.TokenMetadata_Nft1Group{
			Nft1Group: &pb.TokenMetadataNFT1Group{
				TokenTicker:       genMsg.Ticker,
				TokenName:         genMsg.Name,
				TokenDocumentUrl:  genMsg.DocumentURI,
				TokenDocumentHash: genMsg.DocumentHash,
				Decimals:          uint32(genMsg.Decimals),
				MintBatonTxid:     mintBatonHash,
				MintBatonVout:     dbTm.MintBatonVout,
			},
		}
	}

	return tm, nil
}

// getDifficultyRatio returns the proof-of-work difficulty as a multiple of the
// minimum difficulty using the passed bits field from the header of a block.
func getDifficultyRatio(bits uint32, params *chaincfg.Params) float64 {
	// The minimum difficulty is the max possible proof-of-work limit bits
	// converted back to a number.  Note this is not the same as the proof of
	// work limit directly because the block difficulty is encoded in a block
	// with the compact form which loses precision.
	max := blockchain.CompactToBig(params.PowLimitBits)
	target := blockchain.CompactToBig(bits)

	difficulty := new(big.Rat).SetFrac(max, target)
	outString := difficulty.FloatString(8)
	diff, err := strconv.ParseFloat(outString, 64)
	if err != nil {
		log.Errorf("Cannot get difficulty: %v", err)
		return 0
	}
	return diff
}

func marshalBlockInfo(block *bchutil.Block, confirmations int32, medianTime time.Time, params *chaincfg.Params) *pb.BlockInfo {
	return &pb.BlockInfo{
		Difficulty:    getDifficultyRatio(block.MsgBlock().Header.Bits, params),
		Hash:          block.Hash().CloneBytes(),
		Height:        block.Height(),
		Version:       block.MsgBlock().Header.Version,
		Timestamp:     block.MsgBlock().Header.Timestamp.Unix(),
		MerkleRoot:    block.MsgBlock().Header.MerkleRoot.CloneBytes(),
		Nonce:         block.MsgBlock().Header.Nonce,
		Bits:          block.MsgBlock().Header.Bits,
		PreviousBlock: block.MsgBlock().Header.PrevBlock.CloneBytes(),
		Confirmations: confirmations,
		Size:          int32(block.MsgBlock().SerializeSize()),
		MedianTime:    medianTime.Unix(),
	}
}

func marshalTransaction(tx *bchutil.Tx, confirmations int32, blockHeader *wire.BlockHeader, blockHeight int32, s *GrpcServer) *pb.Transaction {
	var (
		txid        = tx.Hash()
		slpMsg      v1parser.ParseResult
		params      = s.chainParams
		slpInfo     = &pb.SlpTransactionInfo{ValidityJudgement: pb.SlpTransactionInfo_UNKNOWN_OR_INVALID}
		inputAmount = big.NewInt(0)
		burnFlagSet = make(map[pb.SlpTransactionInfo_BurnFlags]struct{})
	)

	// always try to parse the transaction for SLP attributes (even when slpindex is not enabled)
	if isMaybeSlpTransaction(tx.MsgTx()) {
		var err error
		slpMsg, err = v1parser.ParseSLP(tx.MsgTx().TxOut[0].PkScript)
		if err != nil {
			if err.Error() == "token_type not token-type1, nft1-group, or nft1-child" {
				slpInfo.SlpAction = pb.SlpAction_SLP_UNSUPPORTED_VERSION
			} else {
				slpInfo.ParseError = err.Error()
				slpInfo.SlpAction = pb.SlpAction_SLP_PARSE_ERROR
			}
		} else {
			tokenID, err := goslp.GetSlpTokenID(tx.MsgTx())
			if err != nil {
				log.Criticalf("failed to parse token ID for transaction %v", txid)
			}
			slpInfo.TokenId = tokenID

			switch slpMsg.TokenType() {
			case v1parser.TokenTypeFungible01:
				switch msg := slpMsg.(type) {
				case *v1parser.SlpGenesis:
					slpInfo.SlpAction = pb.SlpAction_SLP_V1_GENESIS
					slpInfo.TxMetadata = &pb.SlpTransactionInfo_V1Genesis{
						V1Genesis: &pb.SlpV1GenesisMetadata{
							Name:          msg.Name,
							Ticker:        msg.Ticker,
							Decimals:      uint32(msg.Decimals),
							DocumentUrl:   msg.DocumentURI,
							DocumentHash:  msg.DocumentHash,
							MintAmount:    msg.Qty,
							MintBatonVout: uint32(msg.MintBatonVout),
						},
					}
				case *v1parser.SlpMint:
					slpInfo.SlpAction = pb.SlpAction_SLP_V1_MINT
					slpInfo.TxMetadata = &pb.SlpTransactionInfo_V1Mint{
						V1Mint: &pb.SlpV1MintMetadata{
							MintAmount:    msg.Qty,
							MintBatonVout: uint32(msg.MintBatonVout),
						},
					}
				case *v1parser.SlpSend:
					slpInfo.SlpAction = pb.SlpAction_SLP_V1_SEND
					slpInfo.TxMetadata = &pb.SlpTransactionInfo_V1Send{
						V1Send: &pb.SlpV1SendMetadata{
							Amounts: msg.Amounts,
						},
					}
				}
			case v1parser.TokenTypeNft1Child41:
				switch msg := slpMsg.(type) {
				case *v1parser.SlpGenesis:
					slpInfo.SlpAction = pb.SlpAction_SLP_NFT1_UNIQUE_CHILD_GENESIS
					slpInfo.TxMetadata = &pb.SlpTransactionInfo_Nft1ChildGenesis{
						Nft1ChildGenesis: &pb.SlpNft1ChildGenesisMetadata{
							Name:         msg.Name,
							Ticker:       msg.Ticker,
							Decimals:     uint32(msg.Decimals),
							DocumentUrl:  msg.DocumentURI,
							DocumentHash: msg.DocumentHash,
							GroupTokenId: nil, // NOTE: this is populated below at the validity check
						},
					}
				case *v1parser.SlpSend:
					slpInfo.SlpAction = pb.SlpAction_SLP_NFT1_UNIQUE_CHILD_SEND
					slpInfo.TxMetadata = &pb.SlpTransactionInfo_Nft1ChildSend{
						Nft1ChildSend: &pb.SlpNft1ChildSendMetadata{
							GroupTokenId: nil, // NOTE: this is populated below at the validity check
						},
					}
				}
			case v1parser.TokenTypeNft1Group81:
				switch msg := slpMsg.(type) {
				case *v1parser.SlpGenesis:
					slpInfo.SlpAction = pb.SlpAction_SLP_NFT1_GROUP_GENESIS
					slpInfo.TxMetadata = &pb.SlpTransactionInfo_V1Genesis{
						V1Genesis: &pb.SlpV1GenesisMetadata{
							Name:          msg.Name,
							Ticker:        msg.Ticker,
							Decimals:      uint32(msg.Decimals),
							DocumentUrl:   msg.DocumentURI,
							DocumentHash:  msg.DocumentHash,
							MintAmount:    msg.Qty,
							MintBatonVout: uint32(msg.MintBatonVout),
						},
					}
				case *v1parser.SlpMint:
					slpInfo.SlpAction = pb.SlpAction_SLP_NFT1_GROUP_MINT
					slpInfo.TxMetadata = &pb.SlpTransactionInfo_V1Mint{
						V1Mint: &pb.SlpV1MintMetadata{
							MintAmount:    msg.Qty,
							MintBatonVout: uint32(msg.MintBatonVout),
						},
					}
				case *v1parser.SlpSend:
					slpInfo.SlpAction = pb.SlpAction_SLP_NFT1_GROUP_SEND
					slpInfo.TxMetadata = &pb.SlpTransactionInfo_V1Send{
						V1Send: &pb.SlpV1SendMetadata{
							Amounts: msg.Amounts,
						},
					}
				}
			default:
				slpInfo.SlpAction = pb.SlpAction_SLP_UNSUPPORTED_VERSION
			}
		}
	} else {
		slpInfo.SlpAction = pb.SlpAction_NON_SLP
	}

	// check slp validity
	if s.slpIndex != nil {
		err := s.db.View(func(dbTx database.Tx) error {
			entry, err := s.slpIndex.GetSlpIndexEntry(dbTx, txid)
			if err != nil {
				return fmt.Errorf("slp entry does not exist for %v", txid)
			}
			slpInfo.ValidityJudgement = pb.SlpTransactionInfo_VALID

			// for nft children we populate the group token ID property in TxMetadata
			if entry.SlpVersionType == v1parser.TokenTypeNft1Child41 {
				tm, err := s.slpIndex.GetTokenMetadata(dbTx, entry)
				if err != nil {
					msg := fmt.Sprintf("missing group id metadata for nft child txid %v, tokenId: %v, tokenIdHash: %v, %v", txid, entry.TokenID, hex.EncodeToString(entry.TokenIDHash[:]), err)
					log.Critical(msg)
					return errors.New(msg)
				}
				if tm.NftGroupID != nil {
					if t, ok := slpInfo.TxMetadata.(*pb.SlpTransactionInfo_Nft1ChildGenesis); ok {
						t.Nft1ChildGenesis.GroupTokenId = tm.NftGroupID[:]
					} else if t, ok := slpInfo.TxMetadata.(*pb.SlpTransactionInfo_Nft1ChildSend); ok {
						t.Nft1ChildSend.GroupTokenId = tm.NftGroupID[:]
					} else {
						log.Criticalf("slpInfo has wrong TxMetadata type for nft child %v", txid)
					}
				} else {
					log.Criticalf("missing group id in token metadata for nft child %v", txid)
				}
			}

			return nil
		})
		if err != nil {
			log.Debug(err)
		}
	}

	respTx := &pb.Transaction{
		Hash:               txid.CloneBytes(),
		Confirmations:      confirmations,
		Version:            tx.MsgTx().Version,
		Size:               int32(tx.MsgTx().SerializeSize()),
		LockTime:           tx.MsgTx().LockTime,
		SlpTransactionInfo: slpInfo,
	}

	if blockHeader != nil {
		blockHash := blockHeader.BlockHash()
		respTx.Timestamp = blockHeader.Timestamp.Unix()
		respTx.BlockHash = blockHash.CloneBytes()
		respTx.BlockHeight = blockHeight
	}

	// loop through all inputs
	for i, input := range tx.MsgTx().TxIn {

		inputToken, err := s.getSlpToken(&input.PreviousOutPoint.Hash, input.PreviousOutPoint.Index, nil)
		if err != nil {
			log.Debugf("error: %v (input %v:%s)", err, input.PreviousOutPoint.Hash, fmt.Sprint(input.PreviousOutPoint.Index))
		}

		in := &pb.Transaction_Input{
			Index:           uint32(i),
			SignatureScript: input.SignatureScript,
			Sequence:        input.Sequence,
			Outpoint: &pb.Transaction_Input_Outpoint{
				Index: input.PreviousOutPoint.Index,
				Hash:  input.PreviousOutPoint.Hash.CloneBytes(),
			},
			SlpToken: inputToken,
		}
		respTx.Inputs = append(respTx.Inputs, in)

		// add burn labels for destroyed slp inputs caused by wrong tokenID or invalid slp message
		//
		// NOTE: We do not add burn labels to 0 value slp inputs.
		if inputToken != nil && (inputToken.Amount > 0 || inputToken.IsMintBaton) {
			if slpInfo.ValidityJudgement == pb.SlpTransactionInfo_VALID {
				if !bytes.Equal(slpInfo.TokenId, inputToken.TokenId) || uint32(slpMsg.TokenType()) != inputToken.TokenType {
					burnFlagSet[pb.SlpTransactionInfo_BURNED_INPUTS_OTHER_TOKEN] = struct{}{}
				} else {
					inputAmount.Add(inputAmount, new(big.Int).SetUint64(inputToken.Amount))
				}
			} else if slpMsg == nil {
				burnFlagSet[pb.SlpTransactionInfo_BURNED_INPUTS_BAD_OPRETURN] = struct{}{}
			}
		}
	}

	// loop through outputs
	for i, output := range tx.MsgTx().TxOut {

		outputToken, err := s.getSlpToken(tx.Hash(), uint32(i), output.PkScript)
		if err != nil {
			log.Debugf("no token stored for %v index: %v", txid, uint32(i))
		}

		out := &pb.Transaction_Output{
			Value:        output.Value,
			Index:        uint32(i),
			PubkeyScript: output.PkScript,
			SlpToken:     outputToken,
		}
		scriptClass, addrs, _, err := txscript.ExtractPkScriptAddrs(output.PkScript, params)
		if err == nil {
			if scriptClass == txscript.NullDataTy {
				out.ScriptClass = "datacarrier"
			} else {
				out.ScriptClass = scriptClass.String()
			}
			if len(addrs) > 0 {
				out.Address = addrs[0].String()
			}
		}
		disassm, err := txscript.DisasmString(output.PkScript)
		if err == nil {
			out.DisassembledScript = disassm
		}
		respTx.Outputs = append(respTx.Outputs, out)
	}

	// label slp burns caused by missing bch outputs, or input amt > output amt
	//
	// NOTE: For the sake of simplicity, the BURNED_OUTPUTS_MISSING_BCH_VOUT flag will be set even
	// when the slp output burned is a 0 token amount.
	if s.slpIndex != nil {
		if slpInfo.ValidityJudgement == pb.SlpTransactionInfo_VALID {
			switch t := slpMsg.(type) {
			case *v1parser.SlpSend:
				if len(t.Amounts) > len(tx.MsgTx().TxOut)-1 {
					burnFlagSet[pb.SlpTransactionInfo_BURNED_OUTPUTS_MISSING_BCH_VOUT] = struct{}{}
				}
				outputAmount := big.NewInt(0)
				for _, amt := range t.Amounts {
					outputAmount.Add(outputAmount, new(big.Int).SetUint64(amt))
				}
				if inputAmount.Cmp(outputAmount) > 0 {
					burnFlagSet[pb.SlpTransactionInfo_BURNED_INPUTS_GREATER_THAN_OUTPUTS] = struct{}{}
				}
			case *v1parser.SlpGenesis:
				if t.MintBatonVout > len(tx.MsgTx().TxOut)-1 {
					burnFlagSet[pb.SlpTransactionInfo_BURNED_OUTPUTS_MISSING_BCH_VOUT] = struct{}{}
				}
			case *v1parser.SlpMint:
				if t.MintBatonVout > len(tx.MsgTx().TxOut)-1 {
					burnFlagSet[pb.SlpTransactionInfo_BURNED_OUTPUTS_MISSING_BCH_VOUT] = struct{}{}
				}
			}
		} else if slpMsg != nil {
			switch t := slpMsg.(type) {
			case *v1parser.SlpSend:
				if len(t.Amounts) > len(tx.MsgTx().TxOut)-1 {
					burnFlagSet[pb.SlpTransactionInfo_BURNED_OUTPUTS_MISSING_BCH_VOUT] = struct{}{}
				}
				outputAmount := big.NewInt(0)
				for _, amt := range t.Amounts {
					outputAmount.Add(outputAmount, new(big.Int).SetUint64(amt))
				}
				if inputAmount.Cmp(outputAmount) < 0 {
					burnFlagSet[pb.SlpTransactionInfo_BURNED_INPUTS_OUTPUTS_TOO_HIGH] = struct{}{}
				}
			}
		} else if isMaybeSlpTransaction(tx.MsgTx()) && inputAmount.Cmp(big.NewInt(0)) > 0 {
			burnFlagSet[pb.SlpTransactionInfo_BURNED_INPUTS_BAD_OPRETURN] = struct{}{}
		}

		// marshal the burn flags seen in this transaction
		for flag := range burnFlagSet {
			slpInfo.BurnFlags = append(slpInfo.BurnFlags, flag)
		}
	}

	return respTx
}

// setInputMetadata will set the value, previous script, and address for each input in the mempool transaction
// from blockchain data adjusted upon the contents of the transaction pool.
// Used when no s.txIndex is available
func (s *GrpcServer) setInputMetadataFromView(respTx *pb.Transaction, txDesc *rpcEventTxAccepted, view *blockchain.UtxoViewpoint) {
	for i, in := range txDesc.Tx.MsgTx().TxIn {
		stxo := view.LookupEntry(in.PreviousOutPoint)
		if stxo != nil {
			respTx.Inputs[i].Value = stxo.Amount()
			respTx.Inputs[i].PreviousScript = stxo.PkScript()

			_, addrs, _, err := txscript.ExtractPkScriptAddrs(stxo.PkScript(), s.chainParams)
			if err == nil && len(addrs) > 0 {
				respTx.Inputs[i].Address = addrs[0].String()
				s.setInputSlpTokenAddress(respTx.Inputs[i], addrs[0])
			}
		}
	}
}

// setInputSlpTokenAddress is used to apply the SlpToken.Aaddress to a transaction input
func (s *GrpcServer) setInputSlpTokenAddress(input *pb.Transaction_Input, addr bchutil.Address) {
	if s.slpIndex != nil && input.SlpToken != nil {
		slpAddr, err := bchutil.ConvertCashToSlpAddress(addr, s.chainParams)
		if err != nil {
			log.Debugf("could not convert address %s: %v", addr.String(), err)
		} else {
			input.SlpToken.Address = slpAddr.String()
		}
	}
}

// queueHandler manages a queue of empty interfaces, reading from in and
// sending the oldest unsent to out.  This handler stops when either of the
// in or quit channels are closed, and closes out before returning, without
// waiting to send any variables still remaining in the queue.
func queueHandler(in <-chan interface{}, out chan<- interface{}, quit <-chan struct{}) {
	var q []interface{}
	var dequeue chan<- interface{}
	skipQueue := out
	var next interface{}
out:
	for {
		select {
		case n, ok := <-in:
			if !ok {
				// Sender closed input channel.
				break out
			}

			// Either send to out immediately if skipQueue is
			// non-nil (queue is empty) and reader is ready,
			// or append to the queue and send later.
			select {
			case skipQueue <- n:
			default:
				q = append(q, n)
				dequeue = out
				skipQueue = nil
				next = q[0]
			}

		case dequeue <- next:
			copy(q, q[1:])
			q[len(q)-1] = nil // avoid leak
			q = q[:len(q)-1]
			if len(q) == 0 {
				dequeue = nil
				skipQueue = out
			} else {
				next = q[0]
			}

		case <-quit:
			break out
		}
	}
	close(out)
}<|MERGE_RESOLUTION|>--- conflicted
+++ resolved
@@ -757,13 +757,6 @@
 	if req.IncludeTokenMetadata && respTx.SlpTransactionInfo.ValidityJudgement == pb.SlpTransactionInfo_VALID {
 		tokenID, err := chainhash.NewHash(respTx.SlpTransactionInfo.TokenId)
 		if err != nil {
-<<<<<<< HEAD
-			return nil, status.Errorf(codes.Internal, "an unknown problem occurred when parsing token ID: %s: %v", hex.EncodeToString(respTx.SlpTransactionInfo.TokenId), err)
-		}
-		tokenMetadata, err = s.marshalTokenMetadata(*tokenID)
-		if err != nil {
-			return nil, status.Errorf(codes.Internal, "an unknown problem occurred when building token metadata for token ID: %s: %v", hex.EncodeToString(respTx.SlpTransactionInfo.TokenId), err)
-=======
 			return nil, status.Errorf(codes.Internal, "an unknown problem occurred when parsing token id %s: %v", hex.EncodeToString(respTx.SlpTransactionInfo.TokenId), err)
 		}
 		tokenMetadata, err = s.marshalTokenMetadata(*tokenID)
@@ -771,7 +764,6 @@
 			msg := fmt.Sprintf("an unknown problem occurred when building token metadata for token id %s: %v", hex.EncodeToString(respTx.SlpTransactionInfo.TokenId), err)
 			log.Criticalf(msg)
 			return nil, status.Errorf(codes.Internal, msg)
->>>>>>> 41345f8f
 		}
 	}
 
@@ -2980,7 +2972,6 @@
 			txDesc := event
 			log.Debugf("new mempool txn %v", txDesc.Tx.Hash())
 
-<<<<<<< HEAD
 			isSlpValid := s.checkSlpTxOnEvent(txDesc.Tx.MsgTx(), "mempool")
 			if isSlpValid {
 				gsDb, err := s.slpIndex.GetGraphSearchDb()
@@ -2996,11 +2987,9 @@
 			}
 
 			continue
-=======
 		case *rpcEventBlockConnected:
 			block := event
 			s.slpIndex.RemoveMempoolSlpTxs(block.Transactions())
->>>>>>> 41345f8f
 		}
 	}
 }
