--- conflicted
+++ resolved
@@ -1830,14 +1830,9 @@
 			if len(msgTx.TxOut) < 2 {
 				return status.Error(codes.Aborted, "submitted transaction rejected to prevent token burn: transaction is missing outputs")
 			}
-<<<<<<< HEAD
-			if err != nil {
-				return status.Errorf(codes.Aborted, "submitted transaction rejected to prevent token burns, use SlpRequiredBurn to allow burns: %v", err)
-=======
 			batonVout := msg.MintBatonVout
 			if batonVout > 1 && batonVout > len(msgTx.TxOut)-1 {
 				return status.Error(codes.Aborted, "submitted transaction rejected to prevent token burn: transaction is missing mint baton output")
->>>>>>> a49a1443
 			}
 
 		default:
@@ -2844,19 +2839,11 @@
 		}
 	}
 
-<<<<<<< HEAD
-	// get amount
-	amount, err := slpMsg.GetVoutAmount(int(vout))
-	if err != nil {
-		log.Criticalf("Failed to get slp amount for %v, with error: %v", hash, err)
-		return nil, err
-=======
 	// get amount value
 	amount := uint64(0)
 	amt, _ := slpMsg.GetVoutValue(int(vout))
 	if amt != nil {
 		amount = amt.Uint64()
->>>>>>> a49a1443
 	}
 
 	// set the slp address string
