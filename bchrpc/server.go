--- conflicted
+++ resolved
@@ -2767,14 +2767,6 @@
 			if !isMaybeSlpTransaction(txDesc.Tx.MsgTx()) {
 				continue
 			}
-<<<<<<< HEAD
-
-			err := s.slpIndex.AddMempoolTx(txDesc.Tx)
-			if err != nil {
-				log.Debugf("slp mempool add error: %v", err)
-				continue
-			}
-=======
 			log.Debugf("possible slp transaction added in mempool %v", txDesc.Tx.Hash())
 			s.db.View(func(dbTx database.Tx) error {
 				valid, err := s.slpIndex.AddPotentialSlpMempoolTransaction(dbTx, txDesc.Tx.MsgTx())
@@ -2789,7 +2781,6 @@
 			})
 
 			continue
->>>>>>> 163d0670
 
 			// TODO: add valid slp mempool txns to gs db
 
