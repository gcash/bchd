syntax = "proto3";
option go_package="github.com/gcash/bchd/bchrpc/pb";

package pb;
option java_package = "cash.bchd.rpc";

// bchrpc contains a set of RPCs that can be exposed publicly via
// the command line options. This service could be authenticated or
// unauthenticated.
service bchrpc {

    // GetMempoolInfo returns the state of the current mempool.
    rpc GetMempoolInfo(GetMempoolInfoRequest) returns (GetMempoolInfoResponse) {}

    // GetMempool returns information about all transactions currently in the memory pool.
    // Offers an option to return full transactions or just transactions hashes.
    rpc GetMempool(GetMempoolRequest) returns (GetMempoolResponse) {}

    // GetBlockchainInfo returns data about the blockchain including the most recent
    // block hash and height.
    rpc GetBlockchainInfo(GetBlockchainInfoRequest) returns (GetBlockchainInfoResponse) {}

    // GetBlockInfo returns metadata and info for a specified block.
    rpc GetBlockInfo(GetBlockInfoRequest)returns (GetBlockInfoResponse) {}

    // GetBlock returns detailed data for a block.
    rpc GetBlock(GetBlockRequest) returns (GetBlockResponse) {}

    // GetRawBlock returns a block in a serialized format.
    rpc GetRawBlock(GetRawBlockRequest) returns (GetRawBlockResponse) {}

    // GetBlockFilter returns the compact filter (cf) of a block as a Golomb-Rice encoded set.
    //
    // **Requires CfIndex**
    rpc GetBlockFilter(GetBlockFilterRequest) returns (GetBlockFilterResponse) {}

    // GetHeaders takes a block locator object and returns a batch of no more than 2000
    // headers. Upon parsing the block locator, if the server concludes there has been a
    // fork, it will send headers starting at the fork point, or genesis if no blocks in
    // the locator are in the best chain. If the locator is already at the tip no headers
    // will be returned.
    // see: bchd/bchrpc/documentation/wallet_operation.md
    rpc GetHeaders(GetHeadersRequest) returns (GetHeadersResponse) {}

    // GetTransaction returns a transaction given a transaction hash.
    //
    // **Requires TxIndex**
    // **Requires SlpIndex for slp related information **
    rpc GetTransaction(GetTransactionRequest) returns (GetTransactionResponse) {}

    // GetRawTransaction returns a serialized transaction given a transaction hash.
    //
    // **Requires TxIndex**
    rpc GetRawTransaction(GetRawTransactionRequest) returns (GetRawTransactionResponse) {}

    // GetAddressTransactions returns the transactions for the given address. Offers offset,
    // limit, and from block options.
    //
    // **Requires AddressIndex**
    // **Requires SlpIndex for slp related information **
    rpc GetAddressTransactions(GetAddressTransactionsRequest) returns (GetAddressTransactionsResponse) {}

    // GetRawAddressTransactions the serialized raw transactions for
    // the given address. Offers offset, limit, and from block options.
    //
    // **Requires AddressIndex**
    rpc GetRawAddressTransactions(GetRawAddressTransactionsRequest) returns (GetRawAddressTransactionsResponse) {}

    // GetAddressUnspentOutputs returns all the unspent transaction outputs
    // for the given address.
    //
    // **Requires AddressIndex**
    // **Requires SlpIndex for slp related information **
    rpc GetAddressUnspentOutputs(GetAddressUnspentOutputsRequest) returns (GetAddressUnspentOutputsResponse) {}

    // GetUnspentOutput takes an unspent output in the utxo set and returns
    // the utxo metadata or not found.
    //
    // **Requires SlpIndex for slp related information **
    rpc GetUnspentOutput(GetUnspentOutputRequest) returns (GetUnspentOutputResponse) {}

    // GetMerkleProof returns a Merkle (SPV) proof for a specific transaction
    // in the provided block.
    //
    // **Requires TxIndex**
    rpc GetMerkleProof(GetMerkleProofRequest) returns (GetMerkleProofResponse) {}

    // GetTokenMetadata return slp token metadata for one or more tokens.
    //
    // **Requires SlpIndex**
    rpc GetTokenMetadata(GetTokenMetadataRequest) returns (GetTokenMetadataResponse) {}

    // GetParsedSlpScript returns marshalled object from parsing an slp pubKeyScript 
    // using goslp package.  This endpoint does not require SlpIndex.
    rpc GetParsedSlpScript(GetParsedSlpScriptRequest) returns (GetParsedSlpScriptResponse) {}

    // GetTrustedValidation returns slp validity related information for one or more transactions.
    //
    // **Requires SlpIndex**
    rpc GetTrustedSlpValidation(GetTrustedSlpValidationRequest) returns (GetTrustedSlpValidationResponse) {}

<<<<<<< HEAD
    // GraphSearch returns all the transactions needed for a client to validate an SLP graph
    //
    // **Requires SlpIndex and  SlpGraphSearch**
    rpc GetSlpGraphSearch (GetSlpGraphSearchRequest) returns (GetSlpGraphSearchResponse) {}

    // CheckSlpTransaction checks the SLP validity of an unbroadcasted transaction.
=======
    // CheckSlpTransaction checks the validity of a supposed slp transaction before it is broadcasted.
>>>>>>> 2132f887
    rpc CheckSlpTransaction(CheckSlpTransactionRequest) returns (CheckSlpTransactionResponse) {}

    // Submit a transaction to all connected peers.
    rpc SubmitTransaction(SubmitTransactionRequest) returns (SubmitTransactionResponse) {}

    // SubscribeTransactions creates subscription to all relevant transactions based on
    // the subscription filter.
    //
    // This RPC does not use bidirectional streams and therefore can be used
    // with grpc-web. You will need to close and reopen the stream whenever
    // you want to update the subscription filter. If you are not using grpc-web
    // then SubscribeTransactionStream is more appropriate.
    //
    // **Requires TxIndex to receive input metadata**
    // **Requires SlpIndex to receive slp input/output metadata, or TokenMetadata**
    rpc SubscribeTransactions(SubscribeTransactionsRequest) returns (stream TransactionNotification) {}

    // SubscribeTransactionStream subscribes to relevant transactions based on
    // the subscription requests. The parameters to filter transactions on can
    // be updated by sending new SubscribeTransactionsRequest objects on the stream.
    //
    // NOTE: Because this RPC is using bi-directional streaming it cannot be used with
    // grpc-web.
    //
    // **Requires TxIndex to receive input metadata**
    rpc SubscribeTransactionStream(stream SubscribeTransactionsRequest) returns (stream TransactionNotification) {}

    // SubscribeBlocks creates a subscription for notifications of new blocks being
    // connected to the blockchain or blocks being disconnected.
    rpc SubscribeBlocks(SubscribeBlocksRequest) returns (stream BlockNotification) {}
}


// RPC MESSAGES

message GetMempoolInfoRequest {}
message GetMempoolInfoResponse {
    // The count of transactions in the mempool
    uint32 size = 1;
    // The size in bytes of all transactions in the mempool
    uint32 bytes = 2;
}

message GetMempoolRequest {
    // When `full_transactions` is true, full transaction data is provided
    // instead of just transaction hashes. Default is false.
    bool full_transactions = 1;
}

message GetMempoolResponse {
    message TransactionData {
        // Either one of the two following is provided, depending on the request.
        oneof txids_or_txs {
            // The transaction hash, little-endian.
            bytes transaction_hash = 1;
            // The transaction data.
            Transaction transaction = 2;
        }
    }

    // List of unconfirmed transactions.
    repeated TransactionData transaction_data = 1;
}

message GetBlockchainInfoRequest {}
message GetBlockchainInfoResponse {

    // Bitcoin network types
    enum BitcoinNet {

        // Live public network with monetary value.
        MAINNET  = 0;
        // An isolated environment for automated testing.
        REGTEST  = 1;
        // A public environment where monetary value is agreed to be zero,
        // and some checks for transaction conformity are disabled.
        TESTNET3 = 2;
        // Private testnets for large scale simulations (or stress testing),
        // where a specified list of nodes is used, rather than node discovery.
        SIMNET   = 3;
    }

    // Which network the node is operating on.
    BitcoinNet bitcoin_net = 1;

    // The current number of blocks on the longest chain.
    int32 best_height = 2;
    // The hash of the best (tip) block in the most-work fully-validated chain, little-endian.
    bytes best_block_hash = 3;
    // Threshold for adding new blocks.
    double difficulty = 4;
    // Median time of the last 11 blocks.
    int64 median_time = 5;
    // When `tx_index` is true, the node has full transaction index enabled.
    bool tx_index = 6;
    // When `addr_index` is true, the node has address index enabled and may
    // be used with call related by address.
    bool addr_index =7;
    // When `slp_index` is true, the node has the slp index enabled and may
    // be used with slp related rpc methods and also causes slp metadata to be added
    // in some of the existing rpc methods.
    bool slp_index = 8;
    // When `slp_graphsearch` is true, the node is able to handle calls to slp graph search
    bool slp_graphsearch = 9;
}

message GetBlockInfoRequest {
    oneof hash_or_height {
        // The block hash as a byte array or base64 encoded string, little-endian.
        bytes hash = 1;
        // The block number.
        int32 height = 2;
    }
}
message GetBlockInfoResponse {
    // Marshaled block header data, as well as metadata.
    BlockInfo info = 1;
}

message GetBlockRequest {
    oneof hash_or_height {
        // The block hash as a byte array or base64 encoded string, little-endian.
        bytes hash = 1;
        // The block number.
        int32 height = 2;
    }
    // When `full_transactions` is true, full transactions are returned
    // instead of just hashes. Default is false.
    bool full_transactions = 3;
}
message GetBlockResponse {
    // A marshaled block.
    Block block = 1;
}

message GetRawBlockRequest {
    oneof hash_or_height {
        // The block hash as a byte array or base64 encoded string, little-endian.
        bytes hash = 1;
        // The block number.
        int32 height = 2;
    }
}
message GetRawBlockResponse {
    // Raw block data (with header) serialized according the the bitcoin block protocol.
    bytes block = 1;
}

message GetBlockFilterRequest {
    oneof hash_or_height {
        // The block hash as a byte array or base64 encoded string, little-endian.
        bytes hash = 1;
        // The block number.
        int32 height = 2;
    }
}

message GetBlockFilterResponse {
    // A compact filter matching input outpoints and public key scripts contained
    // in a block (encoded according to BIP158).
    bytes filter = 1;
}

// Request headers using a list of known block hashes.
message GetHeadersRequest {
    // A list of block hashes known to the client (most recent first) which
    // is exponentially sparser toward the genesis block (0), little-endian.
    // Common practice is to include all of the last 10 blocks, and then
    // 9 blocks for each order of ten thereafter.
    repeated bytes block_locator_hashes = 1;
    // hash of the latest desired block header, little-endian; only blocks
    // occurring before the stop will be returned.
    bytes stop_hash = 2;
}
message GetHeadersResponse {
    // List of block headers.
    repeated BlockInfo headers = 1;
}

// Get a transaction from a transaction hash.
message GetTransactionRequest {
    // A transaction hash, little-endian.
    bytes hash = 1;

    bool include_token_metadata = 2;
}
message GetTransactionResponse {
    // A marshaled transaction.
    Transaction transaction = 1;

    TokenMetadata token_metadata = 2;
}

// Get an encoded transaction from a transaction hash.
message GetRawTransactionRequest {
    // A transaction hash, little-endian.
    bytes hash = 1;
}
message GetRawTransactionResponse {
    // Raw transaction in bytes.
    bytes transaction = 1;
}

// Get marshaled transactions related to a specific address.
//
// RECOMMENDED:
// Parameters have been provided to query without creating
//   performance issues on the node or client.
//
// - The number of transactions to skip and fetch allow for iterating
//       over a large set of transactions, if necessary.
//
// - A starting block parameter (either `hash` or `height`)
//       may then be used to filter results to those occurring
//       after a certain time.
//
// This approach will reduce network traffic and response processing
//   for the client, as well as reduce workload on the node.
message GetAddressTransactionsRequest {
    // The address to query transactions, in lowercase cashaddr format.
    // The network prefix is optional (i.e. "cashaddress:").
    string address = 1;

    // The number of confirmed transactions to skip, starting with the oldest first.
    // Does not affect results of unconfirmed transactions.
    uint32 nb_skip = 2;
    // Specify the number of transactions to fetch.
    uint32 nb_fetch = 3;


    oneof start_block {
        // Recommended. Only get transactions after (or within) a
        // starting block identified by hash, little-endian.
        bytes hash = 4;
        // Recommended. Only get transactions after (or within) a
        // starting block identified by block number.
        int32 height = 5;
    }
}
message GetAddressTransactionsResponse {
    // Transactions that have been included in a block.
    repeated Transaction confirmed_transactions = 1;
    // Transactions in mempool which have not been included in a block.
    repeated MempoolTransaction unconfirmed_transactions = 2;
}

// Get encoded transactions related to a specific address.
//
// RECOMMENDED:
// Parameters have been provided to query without creating
//   performance issues on the node or client.
//
// - The number of transactions to skip and fetch allow for iterating
//       over a large set of transactions, if necessary.
//
// - A starting block parameter (either `hash` or `height`)
//       may then be used to filter results to those occurring
//       after a certain time.
//
// This approach will reduce network traffic and response processing
//   for the client, as well as reduce workload on the node.
message GetRawAddressTransactionsRequest {
    // The address to query transactions, in lowercase cashaddr format.
    // The network prefix is optional (i.e. "cashaddress:").
    string address = 1;

    // The number of confirmed transactions to skip, starting with the oldest first.
    // Does not affect results of unconfirmed transactions.
    uint32 nb_skip = 2;
    // Specify the number of transactions to fetch.
    uint32 nb_fetch = 3;

    oneof start_block {
        // Recommended. Only return transactions after some starting block
        // identified by hash, little-endian.
        bytes hash = 4;
        // Recommended. Only return transactions after some starting block
        // identified by block number.
        int32 height = 5;
    }
}
message GetRawAddressTransactionsResponse {
    // Transactions that have been included in a block.
    repeated bytes confirmed_transactions = 1;
    // Transactions in mempool which have not been included in a block.
    repeated bytes unconfirmed_transactions = 2;
}

message GetAddressUnspentOutputsRequest {
    // The address to query transactions, in lowercase cashaddr format.
    // The network identifier is optional (i.e. "cashaddress:").
    string address = 1;
    // When `include_mempool` is true, unconfirmed transactions from mempool
    // are returned. Default is false.
    bool include_mempool = 2;
    bool include_token_metadata = 3;
}
message GetAddressUnspentOutputsResponse {
    // List of unspent outputs.
    repeated UnspentOutput outputs = 1;
    repeated TokenMetadata token_metadata = 2;
}

message GetUnspentOutputRequest {
    // The hash of the transaction, little-endian.
    bytes hash = 1;
    // The number of the output, starting from zero.
    uint32 index = 2;
    // When include_mempool is true, unconfirmed transactions from mempool
    // are returned. Default is false.
    bool include_mempool = 3;
    bool include_token_metadata = 4;
}
message GetUnspentOutputResponse {
    // A reference to the related input.
    Transaction.Input.Outpoint outpoint = 1;
    // Locking script dictating how funds can be spent in the future
    bytes pubkey_script = 2;
    // Amount in satoshi.
    int64 value = 3;
    // When is_coinbase is true, the transaction was the first in a block,
    // created by a miner, and used to pay the block reward
    bool is_coinbase = 4;
    // The index number of the block containing the transaction creating the output.
    int32 block_height = 5;

    SlpToken slp_token = 6;
    TokenMetadata token_metadata = 7;
}

message GetMerkleProofRequest {
    // A transaction hash, little-endian.
    bytes transaction_hash = 1;
}
message GetMerkleProofResponse {
    // Block header information for the corresponding transaction
    BlockInfo block = 1;
    // A list containing the transaction hash, the adjacent leaf transaction hash
    // and the hashes of the highest nodes in the merkle tree not built with the transaction.
    // Proof hashes are ordered following transaction order, or left to right on the merkle tree
    repeated bytes hashes = 2;
    // Binary representing the location of the matching transaction in the full merkle tree,
    // starting with the root (`1`) at position/level 0, where `1` corresponds
    // to a left branch and `01` is a right branch.
    bytes flags = 3;
}

message SubmitTransactionRequest {
    // The encoded transaction.
    bytes transaction = 1;
    bool skip_slp_validity_check = 2;
    repeated SlpRequiredBurn required_slp_burns = 3;
}
message SubmitTransactionResponse {
    // Transaction hash, little-endian.
    bytes hash = 1;
}

message CheckSlpTransactionRequest {
    bytes transaction = 1;
    repeated SlpRequiredBurn required_slp_burns = 2;

    // Using the slp specification as a basis for validity judgement can lead to confusion for new users and
    // result in accidental token burns.  use_spec_validity_judgement will cause the response's is_valid property
    // to be returned according to the slp specification.  Therefore, use_spec_validity_judgement is false by
    // default in order to avoid accidental token burns.  When use_spec_validity_judgement is false we return
    // invalid in any case which would result in a burned token, unless the burn is explicitly included as an
    // item in required_slp_burns property.
    //
    // When use_spec_validity_judgement is true, there are three cases where the is_valid response property
    // will be returned as valid, instead of invalid, as per the slp specification.  
    //   1) inputs > outputs
    //   2) missing transaction outputs
    //   3) burned inputs from other tokens
    // 
    // required_slp_burns is not used when use_spec_validity_judgement is set to true.
    //
    bool use_spec_validity_judgement = 3;
}

message CheckSlpTransactionResponse {
    bool is_valid = 1;
    string invalid_reason = 2;
}

// Request to subscribe or unsubscribe from a stream of transactions.
message SubscribeTransactionsRequest {
    // Subscribe to a filter. add items to a filter
    TransactionFilter subscribe = 1;
    // Unsubscribe to a filter, remove items from a filter
    TransactionFilter unsubscribe = 2;

    // When include_mempool is true, new unconfirmed transactions from mempool are
    // included apart from the ones confirmed in a block.
    bool include_mempool = 3;

    // When include_in_block is true, transactions are included when they are confirmed.
    // This notification is sent in addition to any requested mempool notifications.
    bool include_in_block = 4;

    // When serialize_tx is true, transactions are serialized using
    // bitcoin protocol encoding. Default is false, transaction will be Marshaled
    // (see `Transaction`, `MempoolTransaction` and `TransactionNotification`)
    bool serialize_tx = 5;
}

// Options to define data structure to be sent by SubscribeBlock stream:
//
//  - BlockInfo (block metadata): `BlockInfo`
//      - SubscribeBlocksRequest {}
//
//  - Marshaled Block (with transaction hashes): `Block`
//      - SubscribeBlocksRequest {
//            full_block = true
//        }
//  - Marshaled Block (with full transaction data): `Block`
//      - SubscribeBlocksRequest {
//            full_block = true
//            full_transactions = true
//        }
//  - Serialized Block acccording to bitcoin protocol encoding: `bytes`
//      - SubscribeBlocksRequest {
//            serialize_block = true
//        }
message SubscribeBlocksRequest {
    // When full_block is true, a complete marshaled block is sent. See `Block`.
    // Default is false, block metadata is sent. See `BlockInfo`.
    bool full_block = 1;

    // When full_transactions is true, provide full transaction info
    // for a marshaled block.
    // Default is false, only the transaction hashes are included for
    // a marshaled block. See `TransactionData`.
    bool full_transactions = 2;

    // When serialize_block is true, blocks are serialized using bitcoin protocol encoding.
    // Default is false, block will be Marshaled (see `BlockInfo` and `BlockNotification`)
    bool serialize_block = 3;
}

message GetTokenMetadataRequest {
    repeated bytes token_ids = 1;
}

message GetTokenMetadataResponse {
    repeated TokenMetadata token_metadata = 1;
}

message GetParsedSlpScriptRequest {
    bytes slp_opreturn_script = 1;
}

message GetParsedSlpScriptResponse {
    string parsing_error = 1;
    bytes token_id = 2;
    SlpAction slp_action = 3;
    uint32 token_type = 4;
    oneof slp_metadata {
        SlpV1GenesisMetadata v1_genesis = 5;    // NFT1 Group also uses this
        SlpV1MintMetadata v1_mint = 6;          // NFT1 Group also uses this
        SlpV1SendMetadata v1_send = 7;          // NFT1 Group also uses this
        SlpNft1ChildGenesisMetadata nft1_child_genesis = 8;
        SlpNft1ChildSendMetadata nft1_child_send = 9;
    }
}

message GetTrustedSlpValidationRequest {
    message Query {
        bytes prev_out_hash = 1;
        uint32 prev_out_vout = 2;
        repeated bytes graphsearch_valid_hashes = 3;
    }
    repeated Query queries = 1;
    bool include_graphsearch_count = 2;
}

message GetTrustedSlpValidationResponse {
    message ValidityResult {
        bytes prev_out_hash = 1;
        uint32 prev_out_vout = 2;
        bytes token_id = 3;
        SlpAction slp_action = 4;
        uint32 token_type = 5;
        oneof validity_result_type {
            uint64 v1_token_amount = 6 [jstype = JS_STRING];
            bool v1_mint_baton = 7;
        }
        bytes slp_txn_opreturn = 8;
        uint32 graphsearch_txn_count = 9;
    }

    repeated ValidityResult results = 1;
}

message GetSlpGraphSearchRequest {
    bytes hash = 1;
    repeated bytes valid_hashes = 2;
}

message GetSlpGraphSearchResponse {
    repeated bytes txdata = 1;
}

// NOTIFICATIONS

message BlockNotification {
    // State of the block in relation to the chain.
    enum Type {
        CONNECTED = 0;
        DISCONNECTED = 1;
    }

    // Whether the block is connected to the chain.
    Type type = 1;
    oneof block {
        // Marshaled block header data, as well as metadata stored by the node.
        BlockInfo block_info = 2;
        // A Block.
        Block marshaled_block = 3;
        // Binary block, serialized using bitcoin protocol encoding.
        bytes serialized_block = 4;
    }
}

message TransactionNotification {
    // State of the transaction acceptance.
    enum Type {
        // A transaction in mempool.
        UNCONFIRMED = 0;
        // A transaction in a block.
        CONFIRMED   = 1;
    }

    // Whether or not the transaction has been included in a block.
    Type type = 1;
    oneof transaction {
        // A transaction included in a block.
        Transaction confirmed_transaction = 2;
        // A transaction in mempool.
        MempoolTransaction unconfirmed_transaction = 3;
        // Binary transaction, serialized using bitcoin protocol encoding.
        bytes serialized_transaction = 4;
    }
}


// DATA MESSAGES

// Metadata for identifying and validating a block
message BlockInfo {
    // Identification.

    // The double sha256 hash of the six header fields in the first 80 bytes
    // of the block, when encoded according the bitcoin protocol, little-endian.
    // sha256(sha256(encoded_header))
    bytes hash = 1;
    // The block number, an incremental index for each block mined.
    int32 height = 2;

    // Block header data.

    // A version number to track software/protocol upgrades.
    int32 version = 3;
    // Hash of the previous block, little-endian.
    bytes previous_block = 4;
    // The root of the Merkle Tree built from all transactions in the block, little-endian.
    bytes merkle_root = 5;
    // When mining of the block started, expressed in seconds since 1970-01-01.
    int64 timestamp = 6;
    // Difficulty in Compressed Target Format.
    uint32 bits = 7;
    // A random value that was generated during block mining which happened to
    // result in a computed block hash below the difficulty target at the time.
    uint32 nonce = 8;

    // Metadata.

    // Number of blocks in a chain, including the block itself upon creation.
    int32 confirmations = 9;
    // Difficulty target at time of creation.
    double difficulty = 10;
    // Hash of the next block in this chain, little-endian.
    bytes next_block_hash = 11;
    // Size of the block in bytes.
    int32 size = 12;
    // The median block time of the latest 11 block timestamps.
    int64 median_time = 13;
}

message Block {
    message TransactionData {
        oneof txids_or_txs {
            // Just the transaction hash, little-endian.
            bytes transaction_hash = 1;
            // A marshaled transaction.
            Transaction transaction = 2;
        }
    }
    // Block header data, as well as metadata stored by the node.
    BlockInfo info = 1;
    // List of transactions or transaction hashes.
    repeated TransactionData transaction_data = 2;
}

message Transaction {
    message Input {
        message Outpoint {
            // The hash of the transaction containing the output to be spent, little-endian
            bytes hash = 1;
            // The index of specific output on the transaction.
            uint32 index = 2;
        }
        // The number of the input, starting from zero.
        uint32 index = 1;
        // The related outpoint.
        Outpoint outpoint = 2;
        // An unlocking script asserting a transaction is permitted to spend
        // the Outpoint (UTXO)
        bytes signature_script = 3;
        // As of BIP-68, the sequence number is interpreted as a relative
        // lock-time for the input.
        uint32 sequence = 4;
        // Amount in satoshi.
        int64 value = 5;
        // The pubkey_script of the previous output that is being spent.
        bytes previous_script = 6;
        // The bitcoin addresses associated with this input.
        string address = 7;
        SlpToken slp_token = 8;
    }

    message Output {
        // The number of the output, starting from zero.
        uint32 index = 1;
        // The number of satoshis to be transferred.
        int64 value = 2;
        // The public key script used to pay coins.
        bytes pubkey_script = 3;
        // The bitcoin addresses associated with this output.
        string address = 4;
        // The type of script.
        string script_class = 5;
        // The script expressed in Bitcoin Cash Script.
        string disassembled_script = 6;
        SlpToken slp_token = 7;
    }

    // The double sha256 hash of the encoded transaction, little-endian.
    // sha256(sha256(encoded_transaction))
    bytes hash = 1;
    // The version of the transaction format.
    int32 version = 2;
    // List of inputs.
    repeated Input inputs = 3;
    // List of outputs.
    repeated Output outputs = 4;
    // The block height or timestamp after which this transaction is allowed.
    // If value is greater than 500 million, it is assumed to be an epoch timestamp,
    // otherwise it is treated as a block-height. Default is zero, or lock.
    uint32 lock_time = 5;

    // Metadata

    // The size of the transaction in bytes.
    int32 size = 8;
    // When the transaction was included in a block, in epoch time.
    int64 timestamp = 9;
    // Number of blocks including proof of the transaction, including
    // the block it appeared.
    int32 confirmations = 10;
    // Number of the block containing the transaction.
    int32 block_height = 11;
    // Hash of the block the transaction was recorded in, little-endian.
    bytes block_hash = 12;

    SlpTransactionInfo slp_transaction_info = 13;
}

message MempoolTransaction {
    Transaction transaction = 1;
    // The time when the transaction was added too the pool.
    int64 added_time = 2;
    // The block height when the transaction was added to the pool.
    int32 added_height = 3;
    // The total fee in satoshi the transaction pays.
    int64 fee = 4;
    // The fee in satoshi per kilobyte the transaction pays.
    int64 fee_per_kb = 5;
    // The priority of the transaction when it was added to the pool.
    double starting_priority = 6;
}

message UnspentOutput {
    // A reference to the output given by transaction hash and index.
    Transaction.Input.Outpoint outpoint = 1;
    // The public key script used to pay coins.
    bytes pubkey_script = 2;
    // The amount in satoshis
    int64 value = 3;
    // When is_coinbase is true, the output is the first in the block,
    // a generation transaction, the result of mining.
    bool is_coinbase = 4;
    // The block number containing the UXTO.
    int32 block_height = 5;

    SlpToken slp_token = 6;
}

message TransactionFilter {
    // Filter by address(es)
    repeated string addresses = 1;

    // Filter by output hash and index.
    repeated Transaction.Input.Outpoint outpoints = 2;

    // Filter by data elements contained in pubkey scripts.
    repeated bytes data_elements = 3;

    // Subscribed/Unsubscribe to everything. Other filters
    // will be ignored.
    bool all_transactions = 4;

    // Subscribed/Unsubscribe to everything slp. Other filters
    // will be ignored, except this filter will be overriden by all_transactions=true
    bool all_slp_transactions = 5;

    // only transactions associated with the included tokenIds
    repeated bytes slp_token_ids = 6;
}

// SlpToken info used in transaction inputs / outputs
//
// WARNING: Some languages (e.g., JavaScript) may not properly handle the 'uint64'
// for large amounts. For this reason, an annotation has been added for JS to
// return a string for the amount field instead of casting uint64 to the JS 'number'
// type. Other languages may require similar treatment.
//
message SlpToken {
    bytes token_id = 1;
    uint64 amount = 2 [jstype = JS_STRING];
    bool is_mint_baton = 3;
    string address = 4;
    uint32 decimals = 5;
    SlpAction slp_action = 6;
    uint32 token_type = 7;
}

// SlpTransactionInfo is used inside the Transaction message type.
message SlpTransactionInfo {
    SlpAction slp_action = 1;
    enum ValidityJudgement {
        UNKNOWN_OR_INVALID = 0;
        VALID = 1;
    }
    ValidityJudgement validity_judgement = 2;
    string parse_error = 3;
    bytes token_id = 4;
    enum BurnFlags {
        BURNED_INPUTS_OUTPUTS_TOO_HIGH = 0;
        BURNED_INPUTS_BAD_OPRETURN = 1;
        BURNED_INPUTS_OTHER_TOKEN = 2;
        BURNED_OUTPUTS_MISSING_BCH_VOUT = 3;
        BURNED_INPUTS_GREATER_THAN_OUTPUTS = 4;
    }
    repeated BurnFlags burn_flags = 5;
    oneof tx_metadata {
        SlpV1GenesisMetadata v1_genesis = 6;    // NFT1 Group also uses this
        SlpV1MintMetadata v1_mint = 7;          // NFT1 Group also uses this
        SlpV1SendMetadata v1_send = 8;          // NFT1 Group also uses this
        SlpNft1ChildGenesisMetadata nft1_child_genesis = 9;
        SlpNft1ChildSendMetadata nft1_child_send = 10;
    }
}

// SlpV1GenesisMetadata is used to marshal type 1 and NFT1 Group GENESIS OP_RETURN scriptPubKey
message SlpV1GenesisMetadata {
    bytes name = 1;
    bytes ticker = 2;
    bytes document_url = 3;
    bytes document_hash = 4;
    uint32 decimals = 5;
    uint32 mint_baton_vout = 6;
    uint64 mint_amount = 7 [jstype = JS_STRING];
}

// SlpV1MintMetadata is used to marshal type 1 MINT OP_RETURN scriptPubKey
message SlpV1MintMetadata {
    uint32 mint_baton_vout = 1;
    uint64 mint_amount = 2 [jstype = JS_STRING];
}

// SlpV1SendMetadata is used to marshal type 1 and NFT1 Group SEND OP_RETURN scriptPubKey
message SlpV1SendMetadata {
    repeated uint64 amounts = 1 [jstype = JS_STRING];
}

// SlpNft1ChildGenesisMetadata is used to marshal NFT1 Child GENESIS OP_RETURN scriptPubKey
message SlpNft1ChildGenesisMetadata {
    bytes name = 1;
    bytes ticker = 2;
    bytes document_url = 3;
    bytes document_hash = 4;
    uint32 decimals = 5;
    bytes group_token_id = 6;
}

// SlpNft1ChildSendMetadata is used to marshal NFT1 Child SEND OP_RETURN scriptPubKey
message SlpNft1ChildSendMetadata {
    bytes group_token_id = 1;
}

// SlpAction is used to allow clients to identify the type of slp transaction from this single field.
//
// NOTE: All enum types except for "NON_SLP" may be annotated with one or more BurnFlags.
//
enum SlpAction {
    NON_SLP = 0;
    NON_SLP_BURN = 1;
    SLP_PARSE_ERROR = 2;
    SLP_UNSUPPORTED_VERSION = 3;
    SLP_V1_GENESIS = 4;
    SLP_V1_MINT = 5;
    SLP_V1_SEND = 6;
    SLP_NFT1_GROUP_GENESIS = 7;
    SLP_NFT1_GROUP_MINT = 8;
    SLP_NFT1_GROUP_SEND = 9;
    SLP_NFT1_UNIQUE_CHILD_GENESIS = 10;
    SLP_NFT1_UNIQUE_CHILD_SEND = 11;
}

// TokenMetadata is used to marshal metadata about a specific TokenID
message TokenMetadata {
	bytes token_id = 1;
 	uint32 token_type = 2;
	oneof type_metadata {
        TokenMetadataTokenType1 type1 = 3;
        TokenMetadataNFT1Group nft1_group = 4;
        TokenMetadataNFT1Child nft1_child = 5;
    }
}

// TokenMetadataTokenType1 is used to marshal metadata specific to Type 1 token IDs
message TokenMetadataTokenType1 {
    bytes token_ticker = 1;
	bytes token_name = 2;
	bytes token_document_url = 3;
	bytes token_document_hash = 4;
	uint32 decimals = 5;
    bytes mint_baton_hash = 6;
    uint32 mint_baton_vout = 7;
}

// TokenMetadataNFT1Group is used to marshal metadata specific to NFT1 Group token IDs
message TokenMetadataNFT1Group {
    bytes token_ticker = 1;
	bytes token_name = 2;
	bytes token_document_url = 3;
	bytes token_document_hash = 4;
	uint32 decimals = 5;
    bytes mint_baton_hash = 6;
    uint32 mint_baton_vout = 7;
}

// TokenMetadataNFT1Child is used to marshal metadata specific to NFT1 Child token IDs
message TokenMetadataNFT1Child {
    bytes token_ticker = 1;
	bytes token_name = 2;
	bytes token_document_url = 3;
	bytes token_document_hash = 4;
    bytes group_id = 5;
}

// SlpRequiredBurn is used by clients to allow token burning
message SlpRequiredBurn {
    Transaction.Input.Outpoint outpoint = 1;
    bytes token_id = 2;
    uint32 token_type = 3;
    oneof burn_intention {
        uint64 amount = 4 [jstype = JS_STRING];
        uint32 mint_baton_vout = 5;
    }
}<|MERGE_RESOLUTION|>--- conflicted
+++ resolved
@@ -99,16 +99,12 @@
     // **Requires SlpIndex**
     rpc GetTrustedSlpValidation(GetTrustedSlpValidationRequest) returns (GetTrustedSlpValidationResponse) {}
 
-<<<<<<< HEAD
     // GraphSearch returns all the transactions needed for a client to validate an SLP graph
     //
     // **Requires SlpIndex and  SlpGraphSearch**
     rpc GetSlpGraphSearch (GetSlpGraphSearchRequest) returns (GetSlpGraphSearchResponse) {}
 
-    // CheckSlpTransaction checks the SLP validity of an unbroadcasted transaction.
-=======
     // CheckSlpTransaction checks the validity of a supposed slp transaction before it is broadcasted.
->>>>>>> 2132f887
     rpc CheckSlpTransaction(CheckSlpTransactionRequest) returns (CheckSlpTransactionResponse) {}
 
     // Submit a transaction to all connected peers.
