--- conflicted
+++ resolved
@@ -980,18 +980,6 @@
 	idx.cache.RemoveMempoolItems(txs)
 }
 
-<<<<<<< HEAD
-// SlpIndexEntryExists returns true if the slp entry exists
-func (idx *SlpIndex) SlpIndexEntryExists(dbTx database.Tx, txHash *chainhash.Hash) bool {
-	slpIndex := dbTx.Metadata().Bucket(slpIndexKey)
-	serializedData := slpIndex.Get(txHash[:])
-	if len(serializedData) != 0 {
-		return true
-	}
-	entry := idx.cache.Get(txHash)
-	return entry != nil
-}
-
 // LoadGraphSearchDb is used to load transactions and associated tokenID
 func (idx *SlpIndex) loadGraphSearchDb() (*map[chainhash.Hash]*chainhash.Hash, error) {
 
@@ -1039,8 +1027,6 @@
 	return &db, nil
 }
 
-=======
->>>>>>> 2963a964
 // SlpConfig provides the proper starting height and hash
 type SlpConfig struct {
 	StartHash    *chainhash.Hash
