// Copyright (c) 2020-2021 Simple Ledger, Inc.
// Use of this source code is governed by an ISC
// license that can be found in the LICENSE file.

package indexers

import (
	"bytes"
	"encoding/hex"
	"errors"
	"fmt"
	"math/big"
	"runtime"
	"sync"
	"sync/atomic"

	"github.com/gcash/bchd/blockchain"
	"github.com/gcash/bchd/blockchain/slpgraphsearch"
	"github.com/gcash/bchd/chaincfg/chainhash"
	"github.com/gcash/bchd/database"
	"github.com/gcash/bchd/wire"
	"github.com/gcash/bchutil"
	"github.com/simpleledgerinc/goslp"
	"github.com/simpleledgerinc/goslp/v1parser"
)

const (
	// slpIndexName is the human-readable name for the index.
	slpIndexName = "slp index"
)

var (
	// slpIndexKey is the key of the transaction index and the db bucket used
	// to house it.
	slpIndexKey = []byte("slptxbyhashidx")

	// tokenIDByHashIndexBucketName is the name of the db bucket used to house
	// the token id -> token hash index.
	tokenIDByHashIndexBucketName = []byte("tokenidbyhashidx")

	// tokenMetadataByIDIndexBucketName is the name of the db bucket used to house
	// the token hash -> token id index and token metadata.
	tokenMetadataByIDIndexBucketName = []byte("tokenhashbyididx")

	// errNoTokenMetadataEntry is an error that indicates a requested entry does
	// not exist in the token metadata index.
	errNoTokenMetadataEntry = errors.New("no entry in the token metadata db")

	// errNoTokenIDHashEntry is an error that indicates a requested entry does
	// not exist in the token id by hash index.
	errNoTokenIDHashEntry = errors.New("no entry in the token id by hash db")
)

// -----------------------------------------------------------------------------
// The slp index consists of an entry for every slp-like transaction in the main
// chain.  In order to significantly optimize the space requirements a separate
// index which provides an internal mapping between each TokenID that has been
// indexed and a unique ID for use within the hash to location mappings.  The ID
// is simply a sequentially incremented uint32.  This is useful because it is
// only 4 bytes versus 32 bytes hashes and thus saves a ton of space in the
// index.
//
// There are three buckets used in total.  The first bucket maps the TokenID
// hash to the specific uint32 ID location.  The second bucket maps the
// uint32 of each TokenID to the actual TokenID hash and the third maps that
// unique uint32 ID back to the TokenID hash.
//
//
// DB Bucket Variable: "tokenIDByHashIndexBucketName"
// The serialized format for keys and values in the TokenID hash to ID bucket is:
//   <hash> = <ID>
//
//   Field           Type              Size
//   -----           -----             -----
//   TokenID hash    chainhash.Hash    32 bytes
//   ID              uint32            4 bytes
//
//   Total Item Size: 36 bytes
//
//
// DB Bucket Variable: "tokenMetadataByIDIndexBucketName"
// The serialized format for keys and values in the ID to TokenID hash bucket is:
//   <ID> = <token id txid><mint baton hash><uint32>
//
//
//   Field            					Type              Size
//   -----                              -----             -----
//   ID               					uint32            4 bytes
//   TokenID hash                   	chainhash.Hash    32 bytes
//   slp version	    				uint16            2 bytes
//   Mint baton hash (or nft group id)  chainhash.Hash    32 bytes (optional)
//   Mint baton vout  					uint32			  4 bytes  (optional)
//
//   Max Item Size: 74 bytes
//   Min Item Size: 36 bytes
//
//
// DB Bucket Variable: "slpIndexKey"
// The serialized format for the keys and values in the slp index bucket is:
//   <txhash> = <token ID><slp version><slp op_return>
//
//   Field           	Type              Size
//   -----				-----			  -----
//   txhash          	chainhash.Hash    32 bytes
//   token ID        	uint32            4 bytes
//   slp version	    uint16            2 bytes
<<<<<<< HEAD
//	 op_return			[]bytes			  typically < 220 bytes
//
//   Max Item Size: 258 bytes (if OP_RETURN is limited to 220 bytes)
//	 Min Item Size: 43 bytes (4 + 2 + 37)
=======
//	 op_return			[]bytes			  typically <220 bytes
//   -----
//   Max: 258 bytes (if op_return is limited to 220 bytes)
//	 Min: 43 bytes (4 + 2 + 37)
>>>>>>> 41345f8f
//
//   NOTE: The minimum possible slp op_return is 37 bytes, this is empty genesis
//
// -----------------------------------------------------------------------------

// TokenMetadata is used to hold the unmarshalled data parsed from the Token ID index
type TokenMetadata struct {
	TokenID       *chainhash.Hash
	SlpVersion    v1parser.TokenType
	NftGroupID    *chainhash.Hash
	MintBatonHash *chainhash.Hash
	MintBatonVout uint32
}

// dbPutTokenIDIndexEntry uses an existing database transaction to update or add
// the index entries for the hash to id and id to hash mappings for the provided
// values.
func dbPutTokenIDIndexEntry(dbTx database.Tx, id uint32, metadata *TokenMetadata) error {
	// Serialize the height for use in the index entries.
	var serializedID [4]byte
	byteOrder.PutUint32(serializedID[:], id)

	// Add the token ID by token hash mapping to the index.
	meta := dbTx.Metadata()
	hashIndex := meta.Bucket(tokenIDByHashIndexBucketName)
	if err := hashIndex.Put(metadata.TokenID[:], serializedID[:]); err != nil {
		return err
	}

	// Add or update token metadata by uint32 tokenID mapping to the index.
	tmIndex := meta.Bucket(tokenMetadataByIDIndexBucketName)
	tokenMetadata := make([]byte, 32+2+32+4)

	copy(tokenMetadata[0:], metadata.TokenID[:])

	byteOrder.PutUint16(tokenMetadata[32:], uint16(metadata.SlpVersion))

	if metadata.NftGroupID != nil {
		copy(tokenMetadata[34:], metadata.NftGroupID[:])
		tokenMetadata = tokenMetadata[:66]
	} else if metadata.MintBatonHash != nil {
		copy(tokenMetadata[34:], metadata.MintBatonHash[:])
		byteOrder.PutUint32(tokenMetadata[66:], metadata.MintBatonVout)
	} else {
		tokenMetadata = tokenMetadata[:34]
	}

	if metadata.NftGroupID == nil && metadata.SlpVersion == v1parser.TokenTypeNft1Child41 {
		return fmt.Errorf("missing nft group id for NFT child %v", id)
	}

	return tmIndex.Put(serializedID[:], tokenMetadata)
}

// dbFetchTokenIDByHash uses an existing database transaction to retrieve the
// token id for the provided hash from the index.
func dbFetchTokenIDByHash(dbTx database.Tx, hash *chainhash.Hash) (uint32, error) {
	hashIndex := dbTx.Metadata().Bucket(tokenIDByHashIndexBucketName)
	serializedID := hashIndex.Get(hash[:])
	if serializedID == nil {
		return 0, errNoTokenIDHashEntry
	}
	return byteOrder.Uint32(serializedID), nil
}

// dbFetchTokenMetadataBySerializedID uses an existing database transaction to
// retrieve the hash for the provided serialized token id from the index.
func dbFetchTokenMetadataBySerializedID(dbTx database.Tx, serializedID []byte) (*TokenMetadata, error) {
	idIndex := dbTx.Metadata().Bucket(tokenMetadataByIDIndexBucketName)
	serializedData := idIndex.Get(serializedID)
	if serializedData == nil {
		return nil, errNoTokenMetadataEntry
	}

	tokenIDHash, err := chainhash.NewHash(serializedData[0:32])
	if err != nil {
		return nil, fmt.Errorf("failed to create hash from %s", hex.EncodeToString(serializedData[0:32]))
	}
	if len(serializedData) < 34 {
		return nil, fmt.Errorf("missing token version type for token metadata of token ID %v", tokenIDHash)
	}

	slpVersion := v1parser.TokenType(byteOrder.Uint16(serializedData[32:34]))

	var (
		mintBatonHash *chainhash.Hash
		mintBatonVout uint32
		nft1GroupID   *chainhash.Hash
	)
	if len(serializedData) == 70 {
		if slpVersion == v1parser.TokenTypeNft1Child41 {
			return nil, errors.New("cannot have this stored data length with nft1 child, drop and add slpindex")
		}
		var err error
		mintBatonHash, err = chainhash.NewHash(serializedData[34:66])
		if err != nil {
			return nil, fmt.Errorf("could not create mint baton hash with data: %s", hex.EncodeToString(serializedData[34:66]))
		}
		mintBatonVout = byteOrder.Uint32(serializedData[66:])
	} else if len(serializedData) == 66 {
		if slpVersion != v1parser.TokenTypeNft1Child41 {
			return nil, errors.New("cannot have this stored data length if not nft1 child, drop and add slpindex")
		}
		var err error
		nft1GroupID, err = chainhash.NewHash(serializedData[34:])
		if err != nil {
			return nil, fmt.Errorf("could not create nft group id hash with data: %s", hex.EncodeToString(serializedData[34:]))
		}
	}

	tm := &TokenMetadata{
		TokenID:       tokenIDHash,
		NftGroupID:    nft1GroupID,
		MintBatonHash: mintBatonHash,
		MintBatonVout: mintBatonVout,
	}
	return tm, nil
}

// dbFetchTokenMetadataByID uses an existing database transaction to retrieve the
// hash for the provided token id from the index.
func dbFetchTokenMetadataByID(dbTx database.Tx, id uint32) (*TokenMetadata, error) {
	var serializedID [4]byte
	byteOrder.PutUint32(serializedID[:], id)
	return dbFetchTokenMetadataBySerializedID(dbTx, serializedID[:])
}

type dbSlpIndexEntry struct {
	tx             *wire.MsgTx
	slpMsg         v1parser.ParseResult
	tokenIDHash    *chainhash.Hash
	slpMsgPkScript []byte
}

// dbPutSlpIndexEntry uses an existing database transaction to update the
// transaction index given the provided serialized data that is expected to have
// been serialized putSlpIndexEntry.
func dbPutSlpIndexEntry(idx *SlpIndex, dbTx database.Tx, entryInfo *dbSlpIndexEntry) error {
	txHash := entryInfo.tx.TxHash()

	// get current tokenID uint32 for the tokenID hash, add new if needed
	tokenID, err := dbFetchTokenIDByHash(dbTx, entryInfo.tokenIDHash)
	if err != nil {
		tokenID = idx.curTokenID + 1
	}

	var (
		tokenMetadataNeedsUpdated bool   = false
		mintBatonVout             uint32 = 0
		mintBatonHash             *chainhash.Hash
		nft1GroupID               *chainhash.Hash
	)

	switch entry := entryInfo.slpMsg.(type) {
	case *v1parser.SlpGenesis:
		idx.curTokenID++
		tokenMetadataNeedsUpdated = true
		if entry.MintBatonVout > 1 {
			mintBatonVout = uint32(entry.MintBatonVout)
			mintBatonHash = &txHash
		} else if entry.TokenType() == v1parser.TokenTypeNft1Child41 {
			if len(entryInfo.tx.TxIn) < 1 {
				return errors.New("entryInfo transaction has no inputs")
			}
			groupTokenEntry, err := dbFetchSlpIndexEntry(dbTx, &entryInfo.tx.TxIn[0].PreviousOutPoint.Hash)
			if err != nil {
				return fmt.Errorf("failed to fetch nft parent token ID %v: %v", entryInfo.tx.TxIn[0].PreviousOutPoint.Hash, err)
			}
			nft1GroupID = &groupTokenEntry.TokenIDHash
		}
	case *v1parser.SlpMint:
		tokenMetadataNeedsUpdated = true
		if entry.MintBatonVout > 1 {
			mintBatonVout = uint32(entry.MintBatonVout)
			mintBatonHash = &txHash
		}
	}

	// maybe update token metadata
	if tokenMetadataNeedsUpdated {
		err = dbPutTokenIDIndexEntry(dbTx, tokenID,
			&TokenMetadata{
				TokenID:       entryInfo.tokenIDHash,
				SlpVersion:    entryInfo.slpMsg.TokenType(),
				MintBatonHash: mintBatonHash,
				MintBatonVout: mintBatonVout,
				NftGroupID:    nft1GroupID,
			})
		if err != nil {
			return fmt.Errorf("failed to update db for token id: %v, this should never happen", entryInfo.tokenIDHash)
		}
	}

	idx.cache.AddSlpTxEntry(&txHash, SlpTxEntry{
		TokenID:        tokenID,
		TokenIDHash:    *entryInfo.tokenIDHash,
		SlpVersionType: entryInfo.slpMsg.TokenType(),
		SlpOpReturn:    entryInfo.slpMsgPkScript,
	})

	target := make([]byte, 4+2+len(entryInfo.slpMsgPkScript))
	byteOrder.PutUint32(target[:], tokenID)
	byteOrder.PutUint16(target[4:], uint16(entryInfo.slpMsg.TokenType()))
	copy(target[6:], entryInfo.slpMsgPkScript)
	slpIndex := dbTx.Metadata().Bucket(slpIndexKey)
	return slpIndex.Put(txHash[:], target)
}

// SlpTxEntry is a valid slp token stored in the slp index
type SlpTxEntry struct {
	TokenID        uint32
	TokenIDHash    chainhash.Hash
	SlpVersionType v1parser.TokenType
	SlpOpReturn    []byte
}

// dbFetchSlpIndexEntry uses an existing database transaction to fetch the serialized slp
// index entry for the provided transaction hash.  When there is no entry for the provided hash,
// nil will be returned for the both the entry and the error.
func dbFetchSlpIndexEntry(dbTx database.Tx, txHash *chainhash.Hash) (*SlpTxEntry, error) {
	// Load the record from the database and return now if it doesn't exist.
	SlpIndex := dbTx.Metadata().Bucket(slpIndexKey)
	serializedData := SlpIndex.Get(txHash[:])
	if len(serializedData) == 0 {
		return nil, fmt.Errorf("slp entry does not exist %v", txHash)
	}

	// Ensure the serialized data has enough bytes to properly deserialize.
	// The minimum possible entry size is 4 + 2 + 37 = 43, which is an empty GENESIS slp OP_RETURN.
	if len(serializedData) < 43 {
		return nil, database.Error{
			ErrorCode: database.ErrCorruption,
			Description: fmt.Sprintf("corrupt slp index "+
				"entry for %s", txHash),
		}
	}
	entry := &SlpTxEntry{
		TokenID: byteOrder.Uint32(serializedData[0:4]),
	}
	tokenMetadata, err := dbFetchTokenMetadataByID(dbTx, entry.TokenID)
	if err != nil {
		return nil, err
	}
	entry.TokenIDHash = *tokenMetadata.TokenID
	entry.SlpVersionType = v1parser.TokenType(byteOrder.Uint16(serializedData[4:6]))
	entry.SlpOpReturn = serializedData[6:]
	return entry, nil
}

// dbRemoveSlpIndexEntries uses an existing database transaction to remove the
// latest slp transaction entry for every transaction in the passed block.
//
// This method should only be called by DisconnectBlock()
//
func dbRemoveSlpIndexEntries(dbTx database.Tx, block *bchutil.Block) error {
	// toposort and reverse order so we can unwind slp token metadata state if needed
	txs := TopologicallySortTxs(block.Transactions())
	var txsRev []*wire.MsgTx
	for i := len(txs) - 1; i >= 0; i-- {
		txsRev = append(txsRev, txs[i])
	}

	// this method should only be called after a topological sort
	dbRemoveSlpIndexEntry := func(dbTx database.Tx, txHash *chainhash.Hash) error {
		slpIndex := dbTx.Metadata().Bucket(slpIndexKey)
		serializedData := slpIndex.Get(txHash[:])
		if len(serializedData) == 0 {
			return nil
		}

		// NOTE: We don't need to worry about updating mint baton token metadata here since it isn't
		// relied upon for the purpose of validation.  If a mint boton double spend occurs
		// then the token metadata record will be updated when ConnectBlock is called.

		return slpIndex.Delete(txHash[:])
	}

	for _, tx := range txsRev {
		hash := tx.TxHash()
		err := dbRemoveSlpIndexEntry(dbTx, &hash)
		if err != nil {
			return err
		}
	}

	return nil
}

// SlpIndex implements a transaction by hash index.  That is to say, it supports
// querying all transactions by their hash.
type SlpIndex struct {
	db         database.DB
	curTokenID uint32
	config     *SlpConfig
	cache      *SlpCache
}

// Ensure the SlpIndex type implements the Indexer interface.
var _ Indexer = (*SlpIndex)(nil)

// Init initializes the hash-based slp transaction index.  In particular, it finds
// the highest used Token ID and stores it for later use when a new token has been
// created.
//
// This is part of the Indexer interface.
func (idx *SlpIndex) Init() error {
	// Find the latest known token id field for the internal token id
	// index and initialize it.  This is done because it's a lot more
	// efficient to do a single search at initialize time than it is to
	// write another value to the database on every update.
	err := idx.db.View(func(dbTx database.Tx) error {
		var highestKnown, nextUnknown uint32
		testTokenID := uint32(1)
		increment := uint32(1)
		for {
			md, err := dbFetchTokenMetadataByID(dbTx, testTokenID)
			if err != nil {
				if md != nil {
					return fmt.Errorf("could not init slp index: %v", err)
				}
				nextUnknown = testTokenID
				break
			}

			highestKnown = testTokenID
			testTokenID += increment
		}
		log.Tracef("Forward scan (highest known %d, next unknown %d)",
			highestKnown, nextUnknown)

		idx.curTokenID = highestKnown
		return nil
	})

	if err != nil {
		return err
	}

	log.Infof("Current number of slp tokens in index: %v", idx.curTokenID)
	return nil
}

// StartBlock is used to indicate the proper start block for the index manager.
//
// This is part of the Indexer interface.
func (idx *SlpIndex) StartBlock() (*chainhash.Hash, int32) {
	return idx.config.StartHash, idx.config.StartHeight
}

// Migrate is only provided to satisfy the Indexer interface as there is nothing to
// migrate this index.
//
// This is part of the Indexer interface.
func (idx *SlpIndex) Migrate(db database.DB, interrupt <-chan struct{}) error {
	// Nothing to do.
	return nil
}

// Key returns the database key to use for the index as a byte slice.
//
// This is part of the Indexer interface.
func (idx *SlpIndex) Key() []byte {
	return slpIndexKey
}

// Name returns the human-readable name of the index.
//
// This is part of the Indexer interface.
func (idx *SlpIndex) Name() string {
	return slpIndexName
}

// Create is invoked when the indexer manager determines the index needs
// to be created for the first time.  It creates the buckets for the hash-based
// transaction index and the internal token ID and token metadata indexes.
//
// This is part of the Indexer interface.
func (idx *SlpIndex) Create(dbTx database.Tx) error {
	meta := dbTx.Metadata()
	if _, err := meta.CreateBucket(tokenIDByHashIndexBucketName); err != nil {
		return err
	}
	if _, err := meta.CreateBucket(tokenMetadataByIDIndexBucketName); err != nil {
		return err
	}
	_, err := meta.CreateBucket(slpIndexKey)
	return err
}

// BurnedInput represents a burned slp txo item
type BurnedInput struct {
	Tx      *wire.MsgTx
	TxInput *wire.TxIn
	SlpMsg  v1parser.ParseResult
	Entry   *SlpTxEntry
}

// ConnectBlock is invoked by the index manager when a new block has been
// connected to the main chain.  This indexer adds a hash-to-transaction mapping
// for every transaction in the passed block.
//
// This is part of the Indexer interface.
func (idx *SlpIndex) ConnectBlock(dbTx database.Tx, block *bchutil.Block, stxos []blockchain.SpentTxOut) error {

	sortedTxns := TopologicallySortTxs(block.Transactions())

	getSlpIndexEntry := func(txiHash *chainhash.Hash) (*SlpTxEntry, error) {
		return idx.GetSlpIndexEntry(dbTx, txiHash)
	}

	putTxIndexEntry := func(tx *wire.MsgTx, slpMsg v1parser.ParseResult, tokenIDHash *chainhash.Hash) error {
		if len(tx.TxOut) < 1 {
			return errors.New("transaction has no outputs")
		}

		// Here we take special care to avoid the situation where a double-spend of an slp mint baton
		// has been mined but the SlpCache.tempTokenMetadata cache contains metadata with a current mint baton
		// outpoint location that is based the first seen mint baton spend. This scenario would not impact slp validation,
		// however it would result in the gRPC server sending the client the wrong mint baton hash until the cache
		// was cleared in a bchd restart or cleared from exceeding the SlpCache.maxEntries limit.
		//
		// The consequence of this is chained unconfirmed mint transactions may cause an outdated mint baton outpoint
		// to be returned if a chained parent is recently confirmed mint children are remaining in the mempool.
		// This situation only presents an inconvenience to the user.
		//
		// Since the mint baton outpoint location is the only stateful property of token metadata there are no other
		// similar situations with slp v1/nft1.
		if msg, ok := slpMsg.(v1parser.SlpMint); ok {
			hash, err := chainhash.NewHash(msg.TokenID())
			if err != nil {
				log.Criticalf("invalid hash for token id %s, %v", hex.EncodeToString(msg.TokenID()[:]), err)
			} else if _, ok := idx.cache.GetTokenMetadata(hash); ok {
				log.Debugf("clear token metadata cache for %s", hex.EncodeToString(msg.TokenID()[:]))
				idx.cache.RemoveTokenMetadata(*hash)
			}
		}

		return dbPutSlpIndexEntry(idx, dbTx, &dbSlpIndexEntry{
			tx:             tx,
			slpMsg:         slpMsg,
			tokenIDHash:    tokenIDHash,
			slpMsgPkScript: tx.TxOut[0].PkScript,
		})
	}

	var gsDb *slpgraphsearch.Db
	if idx.config.SlpGraphSearchEnabled {
		var err error
		gsDb, err = idx.GetGraphSearchDb()
		if err != nil {
			log.Debugf("loading graph search db: %v", err)
		}

		// try to advance state to ready
		err = gsDb.SetGsState(2)
		if err != nil {
			log.Debugf("couldn't set gs db state to 2")
		}
	}

	burnedInputs := make([]*BurnedInput, 0)
	for _, tx := range sortedTxns {
		isValid, txnInputsBurned, err := CheckSlpTx(tx, getSlpIndexEntry, putTxIndexEntry)
		if err != nil {
			return err
		}

		// look for burned inputs within non-slp txns
		if !isValid {
			for _, txi := range tx.TxIn {
				slpEntry, err := idx.GetSlpIndexEntry(dbTx, &txi.PreviousOutPoint.Hash)
				if err != nil {
					log.Debugf("slp entry does not exist for this transaction %v", txi.PreviousOutPoint.Hash)
				}
				if slpEntry != nil {
					slpMsg, err := v1parser.ParseSLP(slpEntry.SlpOpReturn)
					if err != nil {
						log.Criticalf("failed to parse slp message stored in db %v", txi.PreviousOutPoint.Hash)
						return err
					}
					burnedInputs = append(burnedInputs, &BurnedInput{
						Tx:      tx,
						TxInput: txi,
						SlpMsg:  slpMsg,
						Entry:   slpEntry,
					})
				}
			}
		}

		if txnInputsBurned != nil {
			burnedInputs = append(burnedInputs, txnInputsBurned...)
		}

		// Add Graph search entries here
		if isValid && gsDb != nil {
			err = gsDb.AddTxn(tx)
			if err != nil {
				log.Criticalf("Failed to add transcation %v to graph search db due to error: %v", tx.TxHash(), err)
			}
		}

		idx.RemoveMempoolTxs(block.Transactions())
		log.Debugf("slp mempool cache size (after removal): %s", fmt.Sprint(idx.cache.MempoolSize()))
	}

	// Loop through burned inputs and check for different situations
	// where token metadata will need to be updated.
	//
	// Currently the only stateful property is Mint Baton location.
	//
	for _, burn := range burnedInputs {
		_, err := idx.checkBurnedInputForMintBaton(dbTx, burn)
		if err != nil {
			return err
		}
	}
	return nil
}

// LoadSlpGraphSearchDb is used to load data needed for slp graph search
//
// NOTE: this is launched as a goroutine and does not return errors!
//
func (idx *SlpIndex) LoadSlpGraphSearchDb(fetchTxn func(txnHash *chainhash.Hash) ([]byte, error), interupt *int32) {

	// load initial db containing all slp transactions mapped to token ID hash
	txnTokenIDMap, err := idx.loadGraphSearchDb()
	if err != nil {
		log.Debugf("SLP graph search failed to load with error: %v", err)
		return
	}

	// loop through the map and load full transactions into s.slpGraphSearchDb
	//
	// Future TODO: this can be optimized by storing slp txn block region in an index
	//
	// Future TODO: to reduce memory footprint either lazy loading and/or a whitelist
	//	      of token IDs for graph search can be added.
	log.Debugf("fetching %s transactions for slp graph search db...", fmt.Sprint(len(*txnTokenIDMap)))
	getTxn := func(txnHash chainhash.Hash, tokenIDHash *chainhash.Hash, wg *sync.WaitGroup) error {
		if wg != nil {
			defer wg.Done()
		}

		var msgTx wire.MsgTx

		txBytes, err := fetchTxn(&txnHash)
		if err != nil {
			log.Debugf("SLP graph search transaction %v was not found")
		} else {
			err = msgTx.Deserialize(bytes.NewReader(txBytes))
			if err != nil {
				return fmt.Errorf("loadSlpGraphSearchDb failed to deserialize transaction: %v", err)
			}
		}

		gsDb, err := idx.GetGraphSearchDb()
		return gsDb.AddTxn(&msgTx)
	}

	// Limit the number of goroutines to do script validation based on the
	// number of processor cores.  This helps ensure the system stays
	// reasonably responsive under heavy load.
	maxGoroutines := runtime.NumCPU() * 3
	guard := make(chan struct{}, maxGoroutines)
	var wg sync.WaitGroup

	txnCount := 0
	for txnHash, tokenIDHash := range *txnTokenIDMap {
		if interupt != nil && atomic.LoadInt32(interupt) == 1 {
			log.Warn("SLP graph search loading interupted signal received")
			break
		}

		if txnCount > 0 && txnCount%10000 == 0 {
			log.Infof("SLP graph search %s transactions loaded...", fmt.Sprint(txnCount))
		}
		txnCount++

		if len(*txnTokenIDMap) > maxGoroutines && maxGoroutines > 0 {
			if txnCount == 1 {
				log.Debug("loading slp graph search transactions concurrently")
			}
			guard <- struct{}{}
			wg.Add(1)
			go func(txnHash chainhash.Hash, tokenIDHash *chainhash.Hash, wg *sync.WaitGroup) {
				err := getTxn(txnHash, tokenIDHash, wg)
				if err != nil {
					log.Warn(err.Error())
				}
				<-guard
			}(txnHash, tokenIDHash, &wg)
		} else {
			err := getTxn(txnHash, tokenIDHash, nil)
			if err != nil {
				log.Warn(err.Error())
			}
		}
	}

	wg.Wait()

	// try to set db state to loaded
	err = idx.cache.graphSearchDb.SetGsState(1)
	if err != nil {
		log.Debug("couldn't set state to loaded: %v", err)
	} else {
		log.Infof("SLP graph search finished fetching %s transactions", fmt.Sprint(txnCount))
	}
}

// GetGraphSearchDb checks if graph search is enabled and returns the db
func (idx *SlpIndex) GetGraphSearchDb() (*slpgraphsearch.Db, error) {
	if !idx.config.SlpGraphSearchEnabled {
		return nil, errors.New("slp graph search is not enabled")
	}

	return idx.cache.GetGraphSearchDb()
}

func (idx *SlpIndex) checkBurnedInputForMintBaton(dbTx database.Tx, burn *BurnedInput) (bool, error) {

	// we can skip nft children since they don't have mint batons
	if burn.SlpMsg.TokenType() == v1parser.TokenTypeNft1Child41 {
		return false, nil
	}

	// check if input is the mint baton from either Genesis or Mint parent data
	switch msg := burn.SlpMsg.(type) {
	case *v1parser.SlpGenesis:
		if msg.MintBatonVout != int(burn.TxInput.PreviousOutPoint.Index) {
			return false, nil
		}
	case *v1parser.SlpMint:
		if msg.MintBatonVout != int(burn.TxInput.PreviousOutPoint.Index) {
			return false, nil
		}
	default:
		return false, nil
	}

	// double-check this burned mint baton was a valid slp token
	if burn.Entry == nil {
		return false, nil
	}

	err := dbPutTokenIDIndexEntry(dbTx, burn.Entry.TokenID,
		&TokenMetadata{
			TokenID:       &burn.Entry.TokenIDHash,
			SlpVersion:    burn.Entry.SlpVersionType,
			MintBatonHash: nil,
			MintBatonVout: 0,
			NftGroupID:    nil,
		},
	)
	if err != nil {
		return false, fmt.Errorf("could not update token metadata for token id: %v", burn.Entry.TokenIDHash)
	}

	return true, nil
}

// GetSlpIndexEntryHandler provides a function interface for CheckSlpTx
type GetSlpIndexEntryHandler func(*chainhash.Hash) (*SlpTxEntry, error)

// AddTxIndexEntryHandler provides a function interface for CheckSlpTx
type AddTxIndexEntryHandler func(*wire.MsgTx, v1parser.ParseResult, *chainhash.Hash) error

// CheckSlpTx checks a transaction for validity and adds valid transactions to the db
func CheckSlpTx(tx *wire.MsgTx, getSlpIndexEntry GetSlpIndexEntryHandler, putTxIndexEntry AddTxIndexEntryHandler) (bool, []*BurnedInput, error) {

	if len(tx.TxOut) < 1 {
		return false, nil, nil
	}
	txSlpMsg, err := v1parser.ParseSLP(tx.TxOut[0].PkScript)
	if err != nil {
		log.Debugf("slp parsing failed for %v: %v", tx.TxHash(), err)
	}
	if txSlpMsg == nil {
		return false, nil, nil
	}

	burnedInputs := make([]*BurnedInput, 0)

	tokenID, err := goslp.GetSlpTokenID(tx)
	if err != nil {
		return false, nil, err
	}
	tokenIDHash, err := chainhash.NewHash(tokenID[:])
	if err != nil {
		return false, nil, err
	}

	v1InputAmtSpent := big.NewInt(0)
	v1MintBatonVout := 0

	// loop through inputs to look for valid slp contributions, and check for burned inputs
	for i, txi := range tx.TxIn {
		prevIdx := int(txi.PreviousOutPoint.Index)

		slpEntry, err := getSlpIndexEntry(&txi.PreviousOutPoint.Hash)
		if slpEntry == nil {
			continue
		}

		inputSlpMsg, err := v1parser.ParseSLP(slpEntry.SlpOpReturn)
		if err != nil {
			return false, nil, fmt.Errorf("previously saved slp scriptPubKey cannot be parsed: %v", err)
		}

		amt, _ := inputSlpMsg.GetVoutValue(prevIdx)
		if amt == nil {
			amt = new(big.Int).SetUint64(0)
		}

		_, isGenesis := txSlpMsg.(*v1parser.SlpGenesis)
		if txSlpMsg.TokenType() == v1parser.TokenTypeNft1Child41 && isGenesis { // checks inputs for NFT1 child GENESIS
			if inputSlpMsg.TokenType() == v1parser.TokenTypeNft1Group81 && i == 0 {
				v1InputAmtSpent.Add(v1InputAmtSpent, amt)
			}
		} else {
			switch txSlpMsg.(type) {
			case *v1parser.SlpMint:
				if slpEntry.TokenIDHash.Compare(tokenIDHash) == 0 && inputSlpMsg.TokenType() == txSlpMsg.TokenType() {
					switch inMsg := inputSlpMsg.(type) {
					case *v1parser.SlpGenesis:
						if prevIdx == inMsg.MintBatonVout {
							v1MintBatonVout = prevIdx
						}
					case *v1parser.SlpMint:
						if prevIdx == inMsg.MintBatonVout {
							v1MintBatonVout = prevIdx
						}
					}
				} else {
					burnedInputs = append(burnedInputs, &BurnedInput{
						Tx:      tx,
						TxInput: txi,
						SlpMsg:  inputSlpMsg,
						Entry:   slpEntry,
					})
				}
			case *v1parser.SlpSend:
				if slpEntry.TokenIDHash.Compare(tokenIDHash) == 0 && inputSlpMsg.TokenType() == txSlpMsg.TokenType() {
					v1InputAmtSpent.Add(v1InputAmtSpent, amt)

					// catch mint batons burned in a valid SEND transaction
					switch inMsg := inputSlpMsg.(type) {
					case *v1parser.SlpGenesis:
						if prevIdx == inMsg.MintBatonVout {
							burnedInputs = append(burnedInputs, &BurnedInput{
								Tx:      tx,
								TxInput: txi,
								SlpMsg:  inputSlpMsg,
								Entry:   slpEntry,
							})
						}
						if prevIdx == inMsg.MintBatonVout {
							v1MintBatonVout = prevIdx
						}
					case *v1parser.SlpMint:
						if prevIdx == inMsg.MintBatonVout {
							burnedInputs = append(burnedInputs, &BurnedInput{
								Tx:      tx,
								TxInput: txi,
								SlpMsg:  inputSlpMsg,
								Entry:   slpEntry,
							})
						}
						if prevIdx == inMsg.MintBatonVout {
							v1MintBatonVout = prevIdx
						}
					}
				} else {
					burnedInputs = append(burnedInputs, &BurnedInput{
						Tx:      tx,
						TxInput: txi,
						SlpMsg:  inputSlpMsg,
						Entry:   slpEntry,
					})
				}
			}
		}
	}

	// Check if tx is a valid slp. Slp validity has two requirements:
	//  (1) the slpMsg must be valid, and
	//  (2) the input requirements must be satisfied.
	isValid := false
	outputAmt, err := txSlpMsg.TotalSlpMsgOutputValue()
	if err != nil {
		return false, nil, err
	}
	switch txSlpMsg.(type) {
	case *v1parser.SlpGenesis:
		if txSlpMsg.TokenType() == v1parser.TokenTypeNft1Child41 && big.NewInt(1).Cmp(v1InputAmtSpent) < 1 {
			isValid = true
		} else if txSlpMsg.TokenType() == v1parser.TokenTypeFungible01 || txSlpMsg.TokenType() == v1parser.TokenTypeNft1Group81 {
			isValid = true
		}
	case *v1parser.SlpSend:
		if outputAmt.Cmp(v1InputAmtSpent) < 1 {
			isValid = true
		}
	case *v1parser.SlpMint:
		if v1MintBatonVout > 1 {
			isValid = true
		}
	}

	if isValid {
		err := putTxIndexEntry(tx, txSlpMsg, tokenIDHash)
		if err != nil {
			return false, nil, err
		}
	}
	return isValid, burnedInputs, nil
}

// DisconnectBlock is invoked by the index manager when a block has been
// disconnected from the main chain.  This indexer removes the
// hash-to-transaction mapping for every transaction in the block.
//
// This is part of the Indexer interface.
func (idx *SlpIndex) DisconnectBlock(dbTx database.Tx, block *bchutil.Block, stxos []blockchain.SpentTxOut) error {

	// Remove all of the transactions in the block from the index.
	if err := dbRemoveSlpIndexEntries(dbTx, block); err != nil {
		return err
	}

	return nil
}

// GetSlpIndexEntry returns a serialized slp index entry for the provided transaction hash
// from the slp index.  The slp index entry can in turn be used to quickly discover
// additional slp information about the transaction. When there is no entry for the provided hash, nil
// will be returned for the both the entry and the error, which would mean the transaction is invalid
//
// This function is safe for concurrent access.
func (idx *SlpIndex) GetSlpIndexEntry(dbTx database.Tx, hash *chainhash.Hash) (*SlpTxEntry, error) {
	if entry, ok := idx.cache.GetSlpTxEntry(hash); ok {
		log.Debugf("using slp txn entry cache for txid %v", hash)
		return &entry, nil
	}

	// fallback to fetch entry from db
	entry, err := dbFetchSlpIndexEntry(dbTx, hash)
	if err != nil {
		return nil, err
	}

	idx.cache.AddSlpTxEntry(hash, *entry)
	return entry, nil
}

// GetTokenMetadata fetches token metadata properties from an SlpIndexEntry
func (idx *SlpIndex) GetTokenMetadata(dbTx database.Tx, entry *SlpTxEntry) (*TokenMetadata, error) {
	if tm, ok := idx.cache.GetTokenMetadata(&entry.TokenIDHash); ok {
		log.Debugf("using token metadata cache for %s", hex.EncodeToString(entry.TokenIDHash[:]))
		return &tm, nil
	}

	if entry.TokenID == 0 {
		id, err := dbFetchTokenIDByHash(dbTx, &entry.TokenIDHash)
		if err != nil {
			log.Debugf("db is missing tokenID %s", hex.EncodeToString(entry.TokenIDHash[:]))
			return nil, err
		}
		entry.TokenID = id
	}

	// fallback to fetch token metadata from db
	tm, err := dbFetchTokenMetadataByID(dbTx, entry.TokenID)
	if err != nil {
		return nil, err
	}

	idx.cache.AddTempTokenMetadata(*tm)
	return tm, nil
}

// AddPotentialSlpEntries checks if a transaction is slp valid and then will add a
// new SlpIndexEntry to the shared cache of valid slp transactions.
//
// This method should be used to assess slp validity of newly received mempool items and also in rpc
// client subscriber methods that return notifications for both mempool and block events to prevent
// any possibility of a race conditions with manageSlpEntryCache.
func (idx *SlpIndex) AddPotentialSlpEntries(dbTx database.Tx, msgTx *wire.MsgTx) (bool, error) {

	getSlpIndexEntry := func(txiHash *chainhash.Hash) (*SlpTxEntry, error) {
		entry, err := idx.GetSlpIndexEntry(dbTx, txiHash)
		if entry != nil {
			return entry, nil
		}

		return nil, err
	}

	putTxIndexEntry := func(tx *wire.MsgTx, slpMsg v1parser.ParseResult, tokenIDHash *chainhash.Hash) error {
		scriptPubKey := tx.TxOut[0].PkScript
		hash := tx.TxHash()

		// add item to slp txn cache
		idx.cache.AddMempoolSlpTxEntry(&hash, SlpTxEntry{
			TokenID:        0,
			TokenIDHash:    *tokenIDHash,
			SlpVersionType: slpMsg.TokenType(),
			SlpOpReturn:    scriptPubKey,
		})

		// add or update token metadata cache
		switch t := slpMsg.(type) {
		case *v1parser.SlpGenesis:
			// add genesis token metadata to cache
			log.Debugf("adding slp genesis token metadata for %v", hex.EncodeToString(tokenIDHash[:]))
			tm := TokenMetadata{
				TokenID:    tokenIDHash,
				SlpVersion: slpMsg.TokenType(),
			}
			if slpMsg.TokenType() == v1parser.TokenTypeNft1Child41 {
				// handle special case for NFT child with group id
				err := idx.db.View(func(dbTx database.Tx) error {
					entry, err := idx.GetSlpIndexEntry(dbTx, &tx.TxIn[0].PreviousOutPoint.Hash)
					if err != nil {
						return fmt.Errorf("nft child genesis has invalid group in txn %v: %v", tx.TxHash(), err)
					}
					tm.NftGroupID = &entry.TokenIDHash
					if tm.NftGroupID == nil {
						return fmt.Errorf("nft child group ID could not be resolved in txn %v", tx.TxHash())
					}
					return nil
				})
				if err != nil {
					log.Debugf("AddPotentialSlpEntries: %v", err)
				}
			} else if t.MintBatonVout > 1 {
				// otherwise update the mint baton location
				hash := tx.TxHash()
				tm.MintBatonHash = &hash
				tm.MintBatonVout = uint32(t.MintBatonVout)
			}
			idx.cache.AddTempTokenMetadata(tm)
		case *v1parser.SlpMint:
			// update the mint baton location
			log.Debugf("adding slp mint token metadata for %v", hex.EncodeToString(tokenIDHash[:]))
			err := idx.db.View(func(dbTx database.Tx) error {
				hash := tx.TxHash()
				entry, err := idx.GetSlpIndexEntry(dbTx, &hash)
				tm, err := idx.GetTokenMetadata(dbTx, entry)
				if err != nil {
					return fmt.Errorf("could not retreive token metadata for mint txn %v: %v", hash, err)
				}
				if t.MintBatonVout > 1 {
					hash := tx.TxHash()
					tm.MintBatonHash = &hash
					tm.MintBatonVout = uint32(t.MintBatonVout)
				} else {
					return fmt.Errorf("invalid mint baton for mint txn %v: %v", hash, err)
				}
				return nil
			})
			if err != nil {
				log.Debugf("AddPotentialSlpEntries: %v", err)
			}
		}
		return nil
	}

	valid, _, err := CheckSlpTx(msgTx, getSlpIndexEntry, putTxIndexEntry)
	if err != nil {
		return valid, err
	}

	return valid, nil
}

// RemoveMempoolSlpTxs removes a list of transactions from the temporary cache that holds
// both mempool and recently queried SlpIndexEntries
func (idx *SlpIndex) RemoveMempoolSlpTxs(txs []*bchutil.Tx) {
	idx.cache.RemoveMempoolSlpTxItems(txs)
}

// LoadGraphSearchDb is used to load transactions and associated tokenID
func (idx *SlpIndex) loadGraphSearchDb() (*map[chainhash.Hash]*chainhash.Hash, error) {

	if !idx.config.SlpGraphSearchEnabled {
		return nil, errors.New("slp graph search is disabled")
	}

	db := make(map[chainhash.Hash]*chainhash.Hash)

	err := idx.db.View(func(dbTx database.Tx) error {

		idxBucket := dbTx.Metadata().Bucket(slpIndexKey)

		err := idxBucket.ForEach(func(k []byte, v []byte) error {
			ch, err := chainhash.NewHash(k)
			if err != nil {
				return err
			}
			tm, err := dbFetchTokenMetadataBySerializedID(dbTx, v[0:4])
			if err != nil {
				return err
			}
			db[*ch] = tm.TokenID
			return nil
		})
		if err != nil {
			return err
		}

		return nil
	})
	if err != nil {
		return nil, err
	}

	err = idx.cache.ForEachMempoolItem(func(h *chainhash.Hash, e *SlpIndexEntry) error {
		db[*h] = &e.TokenIDHash
		return nil
	})
	if err != nil {
		return nil, err
	}

	log.Infof("SLP graph search is loading %s transactions...", fmt.Sprint(len(db)))
	return &db, nil
}

// SlpConfig provides the proper starting height and hash
type SlpConfig struct {
	StartHash             *chainhash.Hash
	StartHeight           int32
	AddrPrefix            string
	MaxCacheSize          int
	SlpGraphSearchEnabled bool
}

// NewSlpIndex returns a new instance of an indexer that is used to create a
// mapping of the hashes of all slp transactions in the blockchain to the respective
// token ID, and token metadata.
//
// It implements the Indexer interface which plugs into the IndexManager that in
// turn is used by the blockchain package.  This allows the index to be
// seamlessly maintained along with the chain.
func NewSlpIndex(db database.DB, cfg *SlpConfig) *SlpIndex {
	idx := &SlpIndex{
		db:     db,
		config: cfg,
		cache:  InitSlpCache(cfg.MaxCacheSize),
	}

	return idx
}

// dropTokenIndexes drops the internal token id index.
func dropTokenIndexes(db database.DB) error {
	return db.Update(func(dbTx database.Tx) error {
		meta := dbTx.Metadata()
		err := meta.DeleteBucket(tokenIDByHashIndexBucketName)
		if err != nil {
			return err
		}

		return meta.DeleteBucket(tokenMetadataByIDIndexBucketName)
	})
}

// DropSlpIndex drops the transaction index from the provided database if it
// exists.  Since the address index relies on it, the address index will also be
// dropped when it exists.
func DropSlpIndex(db database.DB, interrupt <-chan struct{}) error {
	return dropIndex(db, slpIndexKey, slpIndexName, interrupt)
}

// TopologicallySortTxs sorts a list of transactions into topological order.
// That is, the child transactions come after parents.
func TopologicallySortTxs(transactions []*bchutil.Tx) []*wire.MsgTx {

	sorted := make([]*wire.MsgTx, 0, len(transactions))
	txids := make(map[chainhash.Hash]struct{})
	outpoints := make(map[wire.OutPoint]struct{})

	for _, tx := range transactions {
		for i := range tx.MsgTx().TxOut {
			op := wire.OutPoint{
				Hash:  *tx.Hash(),
				Index: uint32(i),
			}
			outpoints[op] = struct{}{}
		}
	}

	for len(sorted) < len(transactions) {
		for _, tx := range transactions {
			if _, ok := txids[*tx.Hash()]; ok {
				continue
			}
			foundParent := false
			for _, in := range tx.MsgTx().TxIn {
				if _, ok := outpoints[in.PreviousOutPoint]; ok {
					foundParent = true
					break
				}
			}
			if !foundParent {
				sorted = append(sorted, tx.MsgTx())
				for i := range tx.MsgTx().TxOut {
					op := wire.OutPoint{
						Hash:  *tx.Hash(),
						Index: uint32(i),
					}
					delete(outpoints, op)
				}
				txids[*tx.Hash()] = struct{}{}
			}
		}
	}
	return sorted
}

func removeDups(txs []*wire.MsgTx) []*wire.MsgTx {
	keys := make(map[*wire.MsgTx]bool)
	var ret []*wire.MsgTx
	for _, tx := range txs {
		if _, ok := keys[tx]; !ok {
			keys[tx] = true
			ret = append(ret, tx)
		}
	}
	return ret
}<|MERGE_RESOLUTION|>--- conflicted
+++ resolved
@@ -104,17 +104,10 @@
 //   txhash          	chainhash.Hash    32 bytes
 //   token ID        	uint32            4 bytes
 //   slp version	    uint16            2 bytes
-<<<<<<< HEAD
-//	 op_return			[]bytes			  typically < 220 bytes
-//
-//   Max Item Size: 258 bytes (if OP_RETURN is limited to 220 bytes)
-//	 Min Item Size: 43 bytes (4 + 2 + 37)
-=======
 //	 op_return			[]bytes			  typically <220 bytes
 //   -----
 //   Max: 258 bytes (if op_return is limited to 220 bytes)
 //	 Min: 43 bytes (4 + 2 + 37)
->>>>>>> 41345f8f
 //
 //   NOTE: The minimum possible slp op_return is 37 bytes, this is empty genesis
 //
