--- conflicted
+++ resolved
@@ -299,13 +299,6 @@
 		})
 		if err != nil {
 			return err
-		}
-
-		switch v := indexer.(type) {
-		case *SlpIndex:
-			if height == v.config.StartHeight {
-				continue
-			}
 		}
 
 		// Nothing to do if the index does not have any entries yet.
@@ -533,11 +526,6 @@
 	for _, index := range m.enabledIndexes {
 
 		// Check the specified start block for the indexer
-<<<<<<< HEAD
-		_, idxStartHeight := index.StartBlock()
-		if block.Height() <= idxStartHeight {
-			return nil
-=======
 		idxStartHash, idxStartHeight := index.StartBlock()
 		if block.Height() <= idxStartHeight {
 			log.Debugf("Skipping ConnectBlock for %s until block %s, currently on %s",
@@ -554,7 +542,6 @@
 			log.Warnf("Skipping ConnectBlock for %s at height %s, requires prev hash of %v, not %v",
 				index.Name(), block.Height(), idxStartHash, &block.MsgBlock().Header.PrevBlock)
 			continue
->>>>>>> 71569b69
 		}
 
 		err := dbIndexConnectBlock(dbTx, index, block, stxos)
