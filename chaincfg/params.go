// Copyright (c) 2014-2016 The btcsuite developers
// Use of this source code is governed by an ISC
// license that can be found in the LICENSE file.

package chaincfg

import (
	"errors"
	"math"
	"math/big"
	"strings"
	"time"

	"github.com/gcash/bchd/chaincfg/chainhash"
	"github.com/gcash/bchd/wire"
)

// These variables are the chain proof-of-work limit parameters for each default
// network.
var (
	// bigOne is 1 represented as a big.Int.  It is defined here to avoid
	// the overhead of creating it multiple times.
	bigOne = big.NewInt(1)

	// mainPowLimit is the highest proof of work value a Bitcoin block can
	// have for the main network.  It is the value 2^224 - 1.
	mainPowLimit = new(big.Int).Sub(new(big.Int).Lsh(bigOne, 224), bigOne)

	// regressionPowLimit is the highest proof of work value a Bitcoin block
	// can have for the regression test network.  It is the value 2^255 - 1.
	regressionPowLimit = new(big.Int).Sub(new(big.Int).Lsh(bigOne, 255), bigOne)

	// testNet3PowLimit is the highest proof of work value a Bitcoin block
	// can have for the test network (version 3).  It is the value
	// 2^224 - 1.
	testNet3PowLimit = new(big.Int).Sub(new(big.Int).Lsh(bigOne, 224), bigOne)

	// simNetPowLimit is the highest proof of work value a Bitcoin block
	// can have for the simulation test network.  It is the value 2^255 - 1.
	simNetPowLimit = new(big.Int).Sub(new(big.Int).Lsh(bigOne, 255), bigOne)
)

// Checkpoint identifies a known good point in the block chain.  Using
// checkpoints allows a few optimizations for old blocks during initial download
// and also prevents forks from old blocks.
//
// Each checkpoint is selected based upon several factors.  See the
// documentation for blockchain.IsCheckpointCandidate for details on the
// selection criteria.
type Checkpoint struct {
	Height         int32
	Hash           *chainhash.Hash
	UtxoSetHash    *chainhash.Hash
	UtxoSetSources []string
	UtxoSetSize    uint32
}

// DNSSeed identifies a DNS seed.
type DNSSeed struct {
	// Host defines the hostname of the seed.
	Host string

	// HasFiltering defines whether the seed supports filtering
	// by service flags (wire.ServiceFlag).
	HasFiltering bool
}

// ConsensusDeployment defines details related to a specific consensus rule
// change that is voted in.  This is part of BIP0009.
type ConsensusDeployment struct {
	// BitNumber defines the specific bit number within the block version
	// this particular soft-fork deployment refers to.
	BitNumber uint8

	// StartTime is the median block time after which voting on the
	// deployment starts.
	StartTime uint64

	// ExpireTime is the median block time after which the attempted
	// deployment expires.
	ExpireTime uint64
}

// Constants that define the deployment offset in the deployments field of the
// parameters for each deployment.  This is useful to be able to get the details
// of a specific deployment by name.
const (
	// DeploymentTestDummy defines the rule change deployment ID for testing
	// purposes.
	DeploymentTestDummy = iota

	// DeploymentCSV defines the rule change deployment ID for the CSV
	// soft-fork package. The CSV package includes the deployment of BIPS
	// 68, 112, and 113.
	DeploymentCSV

	// NOTE: DefinedDeployments must always come last since it is used to
	// determine how many defined deployments there currently are.

	// DefinedDeployments is the number of currently defined deployments.
	DefinedDeployments
)

type ABLAConstants struct {
	Epsilon0        uint64
	Beta0           uint64
	N0              uint64
	GammaReciprocal uint64
	ZetaXB7         uint64
	ThetaReciprocal uint64
	Delta           uint64
}

// Params defines a Bitcoin network by its parameters.  These parameters may be
// used by Bitcoin applications to differentiate networks as well as addresses
// and keys for one network from those intended for use on another network.
type Params struct {
	// Name defines a human-readable identifier for the network.
	Name string

	// Net defines the magic bytes used to identify the network.
	Net wire.BitcoinNet

	// DefaultPort defines the default peer-to-peer port for the network.
	DefaultPort string

	// DNSSeeds defines a list of DNS seeds for the network that are used
	// as one method to discover peers.
	DNSSeeds []DNSSeed

	// GenesisBlock defines the first block of the chain.
	GenesisBlock *wire.MsgBlock

	// GenesisHash is the starting block hash.
	GenesisHash *chainhash.Hash

	// PowLimit defines the highest allowed proof of work value for a block
	// as a uint256.
	PowLimit *big.Int

	// PowLimitBits defines the highest allowed proof of work value for a
	// block in compact form.
	PowLimitBits uint32

	// These fields define the block heights at which the specified softfork
	// BIP became active.
	BIP0034Height int32
	BIP0065Height int32
	BIP0066Height int32

	// Only testnet4 and chipnet uses CSV activation by height. All the others use the
	// deployment schedule. If this value is set to anything other than zero
	// then it will activate at this height.
	CSVHeight int32

	// The following are the heights at which the Bitcoin Cash specific forks
	// became active.
	UahfForkHeight                int32  // August 1, 2017 hardfork
	DaaForkHeight                 int32  // November 13, 2017 hardfork
	MagneticAnonomalyForkHeight   int32  // November 15, 2018 hardfork
	GreatWallForkHeight           int32  // May 15, 2019 hardfork
	GravitonForkHeight            int32  // Nov 15, 2019 hardfork
	PhononForkHeight              int32  // May 15, 2020 hardfork
	AxionActivationHeight         int32  // Nov 15, 2020 hardfork
	CosmicInflationActivationTime uint64 // May 15, 2022 hardfork
	Upgrade9ForkHeight            int32  // May 15 2023 hardfork
	ABLAForkHeight                int32

	// The ABLA algorithm constants
	ABLAConfig ABLAConstants

	// CoinbaseMaturity is the number of blocks required before newly mined
	// coins (coinbase transactions) can be spent.
	CoinbaseMaturity uint16

	// SubsidyReductionInterval is the interval of blocks before the subsidy
	// is reduced.
	SubsidyReductionInterval int32

	// TargetTimespan is the desired amount of time that should elapse
	// before the block difficulty requirement is examined to determine how
	// it should be changed in order to maintain the desired block
	// generation rate.
	TargetTimespan time.Duration

	// TargetTimePerBlock is the desired amount of time to generate each
	// block.
	TargetTimePerBlock time.Duration

	// RetargetAdjustmentFactor is the adjustment factor used to limit
	// the minimum and maximum amount of adjustment that can occur between
	// difficulty retargets.
	RetargetAdjustmentFactor int64

	// ReduceMinDifficulty defines whether the network should reduce the
	// minimum required difficulty after a long enough period of time has
	// passed without finding a block.  This is really only useful for test
	// networks and should not be set on a main network.
	ReduceMinDifficulty bool

	// NoDifficultyAdjustment defines whether the network should skip the
	// normal difficulty adjustment and keep the current difficulty.
	NoDifficultyAdjustment bool

	// MinDiffReductionTime is the amount of time after which the minimum
	// required difficulty should be reduced when a block hasn't been found.
	//
	// NOTE: This only applies if ReduceMinDifficulty is true.
	MinDiffReductionTime time.Duration

	// AsertDifficultyHalflife is the halflife parameter used by the asert
	// difficulty adjustment algorithm for the given network.
	AsertDifficultyHalflife int64

	// AsertDifficultyAnchorHeight is the height of the asert difficulty
	// anchor block.
	AsertDifficultyAnchorHeight int32

	// AsertDifficultyAnchorParentTimestamp is the timestamp of the asert difficulty
	// anchor block's parent.
	AsertDifficultyAnchorParentTimestamp int64

	// AsertDifficultyAnchorBits is the bits of the asert difficulty
	// anchor block.
	AsertDifficultyAnchorBits uint32

	// GenerateSupported specifies whether or not CPU mining is allowed.
	GenerateSupported bool

	// Checkpoints ordered from oldest to newest.
	Checkpoints []Checkpoint

	// These fields are related to voting on consensus rule changes as
	// defined by BIP0009.
	//
	// RuleChangeActivationThreshold is the number of blocks in a threshold
	// state retarget window for which a positive vote for a rule change
	// must be cast in order to lock in a rule change. It should typically
	// be 95% for the main network and 75% for test networks.
	//
	// MinerConfirmationWindow is the number of blocks in each threshold
	// state retarget window.
	//
	// Deployments define the specific consensus rule changes to be voted
	// on.
	RuleChangeActivationThreshold uint32
	MinerConfirmationWindow       uint32
	Deployments                   [DefinedDeployments]ConsensusDeployment

	// Mempool parameters
	RelayNonStdTxs bool

	// The prefix used for the cashaddress. This is different for each network.
	CashAddressPrefix string

	// Address encoding magics
	LegacyPubKeyHashAddrID byte // First byte of a P2PKH address
	LegacyScriptHashAddrID byte // First byte of a P2SH address
	PrivateKeyID           byte // First byte of a WIF private key

	// BIP32 hierarchical deterministic extended key magics
	HDPrivateKeyID [4]byte
	HDPublicKeyID  [4]byte

	// BIP44 coin type used in the hierarchical deterministic path for
	// address generation.
	HDCoinType uint32

	// slp indexer parameters
	SlpIndexStartHeight int32
	SlpIndexStartHash   *chainhash.Hash
	SlpAddressPrefix    string
}

// MainNetParams defines the network parameters for the main Bitcoin network.
var MainNetParams = Params{
	Name:        "mainnet",
	Net:         wire.MainNet,
	DefaultPort: "8333",
	DNSSeeds: []DNSSeed{ // TODO change this to proper dns seed
		{"seed.bchd.cash", true},
		{"btccash-seeder.bitcoinunlimited.info", true},
		{"seed.bch.loping.net", true},
		{"dnsseed.electroncash.de", true},
	},

	// Chain parameters
	GenesisBlock:  &genesisBlock,
	GenesisHash:   &genesisHash,
	PowLimit:      mainPowLimit,
	PowLimitBits:  0x1d00ffff,
	BIP0034Height: 227931, // 000000000000024b89b42a942fe0d9fea3bb44ab7bd1b19115dd6a759c0808b8
	BIP0065Height: 388381, // 000000000000000004c2b624ed5d7756c508d90fd0da2c7c679febfa6c4735f0
	BIP0066Height: 363725, // 00000000000000000379eaa19dce8c9b722d46ae6a57c2f1a988119488b50931

	UahfForkHeight:              478558, // 0000000000000000011865af4122fe3b144e2cbeea86142e8ff2fb4107352d43
	DaaForkHeight:               504031, // 0000000000000000011ebf65b60d0a3de80b8175be709d653b4c1a1beeb6ab9c
	MagneticAnonomalyForkHeight: 556766, // 00000000000000000102d94fde9bd0807a2cc7582fe85dd6349b73ce4e8d9322
	GreatWallForkHeight:         582679, // 0000000000000000018596bdfd350a9fbc7297a62a3f510b74565d992d63d2ef
	GravitonForkHeight:          609135, // 0000000000000000026f7ec9e79be2f5bb839f29ebcf734066d4bb9a13f6ea83
	PhononForkHeight:            635258, // 000000000000000003302c47d01e78f1c86aa3b0e96b066761a5059bc8f5781a
	AxionActivationHeight:       661647, // 00000000000000000083ed4b7a780d59e3983513215518ad75654bb02deee62f

	CosmicInflationActivationTime: 1652616000,

	Upgrade9ForkHeight: 792772, // 000000000000000002B678C471841C3E404EC7AE9CA9C32026FE27EB6E3A1ED1
	ABLAForkHeight:     845890,

	// Reference for the following constant values: https://gitlab.com/0353F40E/ebaa/-/blob/main/README.md#mainnet
	ABLAConfig: ABLAConstants{
		Epsilon0:        16000000,
		Beta0:           16000000,
		N0:              845890,
		GammaReciprocal: 37938,
		ZetaXB7:         192,
		ThetaReciprocal: 37938,
		Delta:           10,
	},

	CoinbaseMaturity:                     100,
	SubsidyReductionInterval:             210000,
	TargetTimespan:                       time.Hour * 24 * 14, // 14 days
	TargetTimePerBlock:                   time.Minute * 10,    // 10 minutes
	RetargetAdjustmentFactor:             4,                   // 25% less, 400% more
	ReduceMinDifficulty:                  false,
	NoDifficultyAdjustment:               false,
	MinDiffReductionTime:                 0,
	AsertDifficultyHalflife:              2 * 24 * 3600, // 2 days in seconds
	AsertDifficultyAnchorHeight:          661647,
	AsertDifficultyAnchorParentTimestamp: 1605447844,
	AsertDifficultyAnchorBits:            402971390,
	GenerateSupported:                    false,

	// Checkpoints ordered from oldest to newest.
	Checkpoints: []Checkpoint{
		{Height: 11111, Hash: newHashFromStr("0000000069e244f73d78e8fd29ba2fd2ed618bd6fa2ee92559f542fdb26e7c1d")},
		{Height: 33333, Hash: newHashFromStr("000000002dd5588a74784eaa7ab0507a18ad16a236e7b1ce69f00d7ddfb5d0a6")},
		{Height: 74000, Hash: newHashFromStr("0000000000573993a3c9e41ce34471c079dcf5f52a0e824a81e7f953b8661a20")},
		{Height: 105000, Hash: newHashFromStr("00000000000291ce28027faea320c8d2b054b2e0fe44a773f3eefb151d6bdc97")},
		{Height: 134444, Hash: newHashFromStr("00000000000005b12ffd4cd315cd34ffd4a594f430ac814c91184a0d42d2b0fe")},
		{Height: 168000, Hash: newHashFromStr("000000000000099e61ea72015e79632f216fe6cb33d7899acb35b75c8303b763")},
		{Height: 193000, Hash: newHashFromStr("000000000000059f452a5f7340de6682a977387c17010ff6e6c3bd83ca8b1317")},
		{Height: 210000, Hash: newHashFromStr("000000000000048b95347e83192f69cf0366076336c639f9b7228e9ba171342e")},
		{Height: 216116, Hash: newHashFromStr("00000000000001b4f4b433e81ee46494af945cf96014816a4e2370f11b23df4e")},
		{Height: 225430, Hash: newHashFromStr("00000000000001c108384350f74090433e7fcf79a606b8e797f065b130575932")},
		{Height: 250000, Hash: newHashFromStr("000000000000003887df1f29024b06fc2200b55f8af8f35453d7be294df2d214")},
		{Height: 267300, Hash: newHashFromStr("000000000000000a83fbd660e918f218bf37edd92b748ad940483c7c116179ac")},
		{Height: 279000, Hash: newHashFromStr("0000000000000001ae8c72a0b0c301f67e3afca10e819efa9041e458e9bd7e40")},
		{Height: 300255, Hash: newHashFromStr("0000000000000000162804527c6e9b9f0563a280525f9d08c12041def0a0f3b2")},
		{Height: 319400, Hash: newHashFromStr("000000000000000021c6052e9becade189495d1c539aa37c58917305fd15f13b")},
		{Height: 343185, Hash: newHashFromStr("0000000000000000072b8bf361d01a6ba7d445dd024203fafc78768ed4368554")},
		{Height: 352940, Hash: newHashFromStr("000000000000000010755df42dba556bb72be6a32f3ce0b6941ce4430152c9ff")},
		{Height: 382320, Hash: newHashFromStr("00000000000000000a8dc6ed5b133d0eb2fd6af56203e4159789b092defd8ab2")},
		{Height: 400000, Hash: newHashFromStr("000000000000000004ec466ce4732fe6f1ed1cddc2ed4b328fff5224276e3f6f")},
		{Height: 430000, Hash: newHashFromStr("000000000000000001868b2bb3a285f3cc6b33ea234eb70facf4dcdf22186b87")},
		{Height: 470000, Hash: newHashFromStr("0000000000000000006c539c722e280a0769abd510af0073430159d71e6d7589")},
		{Height: 510000, Hash: newHashFromStr("00000000000000000367922b6457e21d591ef86b360d78a598b14c2f1f6b0e04")},
		{Height: 552979, Hash: newHashFromStr("0000000000000000015648768ac1b788a83187d706f858919fcc5c096b76fbf2")},
		{
			Height:      556767,
			Hash:        newHashFromStr("0000000000000000004626ff6e3b936941d341c5932ece4357eeccac44e6d56c"),
			UtxoSetHash: newHashFromStr("352a96fdd4dd229ced594b6bae5c658da514eb76e9b04eb469a7effaada6a14e"),
			UtxoSetSize: 3102076686,
			UtxoSetSources: []string{
				"http://localhost:8080/ipfs/QmQECm1yUgKh7oQg2syCFo5BLvhFSSH9m95fw41b3GTrXV",
				"https://ipfs.greyh.at/ipfs/QmQECm1yUgKh7oQg2syCFo5BLvhFSSH9m95fw41b3GTrXV",
				"https://ipfs.io/ipfs/QmQECm1yUgKh7oQg2syCFo5BLvhFSSH9m95fw41b3GTrXV",
			},
		},
		{
			Height:      582680,
			Hash:        newHashFromStr("000000000000000001b4b8e36aec7d4f9671a47872cb9a74dc16ca398c7dcc18"),
			UtxoSetHash: newHashFromStr("2406189cf8e15140c2004d4e9aa012711f48183689a305223c9bafdd3af8887e"),
			UtxoSetSize: 3178882199,
			UtxoSetSources: []string{
				"http://localhost:8080/ipfs/QmXkBQJrMKkCKNbwv4m5xtnqwU9Sq7kucPigvZW8mWxcrv",
				"https://ipfs.greyh.at/ipfs/QmXkBQJrMKkCKNbwv4m5xtnqwU9Sq7kucPigvZW8mWxcrv",
				"https://ipfs.io/ipfs/QmXkBQJrMKkCKNbwv4m5xtnqwU9Sq7kucPigvZW8mWxcrv",
			},
		},
		{
			Height:      609136,
			Hash:        newHashFromStr("000000000000000000b48bb207faac5ac655c313e41ac909322eaa694f5bc5b1"),
			UtxoSetHash: newHashFromStr("105b794be6370014bef629b61db50716eea29e2d6c712e11cad9fa9c2aaeee30"),
			UtxoSetSize: 3214790044,
			UtxoSetSources: []string{
				"http://localhost:8080/ipfs/QmZQFi5kiY1cAu6hEpLCEaAZ3FX1CtmFVtE8DiLvkYNg62",
				"https://ipfs.greyh.at/ipfs/QmZQFi5kiY1cAu6hEpLCEaAZ3FX1CtmFVtE8DiLvkYNg62",
				"https://ipfs.io/ipfs/QmZQFi5kiY1cAu6hEpLCEaAZ3FX1CtmFVtE8DiLvkYNg62",
			},
		},
		{
			Height:      635259,
			Hash:        newHashFromStr("00000000000000000033dfef1fc2d6a5d5520b078c55193a9bf498c5b27530f7"),
			UtxoSetHash: newHashFromStr("45dc882e48bf4b6d894db29512f35296ffda5ea32c2b82920aa5ae1ba056689a"),
			UtxoSetSize: 3282796875,
			UtxoSetSources: []string{
				"http://localhost:8080/ipfs/QmYhcrsLgGfRTuxoZUCPCEj5xzZx5sAgV32Z7p1qPerJBr",
				"https://ipfs.greyh.at/ipfs/QmYhcrsLgGfRTuxoZUCPCEj5xzZx5sAgV32Z7p1qPerJBr",
				"https://ipfs.io/ipfs/QmYhcrsLgGfRTuxoZUCPCEj5xzZx5sAgV32Z7p1qPerJBr",
			},
		},
		{
			Height:      661648,
			Hash:        newHashFromStr("0000000000000000029e471c41818d24b8b74c911071c4ef0b4a0509f9b5a8ce"),
			UtxoSetHash: newHashFromStr("fff228b2f788d2be35868fc2517d2557f856cbb9d6e2dad7310ab6054a29ef67"),
			UtxoSetSize: 2931107971,
			UtxoSetSources: []string{
				"http://localhost:8080/ipfs/QmY9Anst9NB42RVSGZehNCF52B2DxAzAYXEPrLrar75VMT",
				"https://ipfs.greyh.at/ipfs/QmY9Anst9NB42RVSGZehNCF52B2DxAzAYXEPrLrar75VMT",
				"https://ipfs.io/ipfs/QmY9Anst9NB42RVSGZehNCF52B2DxAzAYXEPrLrar75VMT",
			},
		},
	},

	// Consensus rule change deployments.
	//
	// The miner confirmation window is defined as:
	//   target proof of work timespan / target proof of work spacing
	RuleChangeActivationThreshold: 1916, // 95% of MinerConfirmationWindow
	MinerConfirmationWindow:       2016, //
	Deployments: [DefinedDeployments]ConsensusDeployment{
		DeploymentTestDummy: {
			BitNumber:  28,
			StartTime:  1199145601, // January 1, 2008 UTC
			ExpireTime: 1230767999, // December 31, 2008 UTC
		},
		DeploymentCSV: {
			BitNumber:  0,
			StartTime:  1462060800, // May 1st, 2016
			ExpireTime: 1493596800, // May 1st, 2017
		},
	},

	// Mempool parameters
	RelayNonStdTxs: false,

	// The prefix for the cashaddress
	CashAddressPrefix: "bitcoincash", // always bitcoincash for mainnet

	// Address encoding magics
	LegacyPubKeyHashAddrID: 0x00, // starts with 1
	LegacyScriptHashAddrID: 0x05, // starts with 3
	PrivateKeyID:           0x80, // starts with 5 (uncompressed) or K (compressed)

	// BIP32 hierarchical deterministic extended key magics
	HDPrivateKeyID: [4]byte{0x04, 0x88, 0xad, 0xe4}, // starts with xprv
	HDPublicKeyID:  [4]byte{0x04, 0x88, 0xb2, 0x1e}, // starts with xpub

	// BIP44 coin type used in the hierarchical deterministic path for
	// address generation.
	HDCoinType: 145,

	// slp indexer parameters
	SlpIndexStartHeight: 543374,
	SlpIndexStartHash:   newHashFromStr("0000000000000000020322dc9d6da5bb55c4c12aa5040a7c4c2f673e28a5b9f0"),
	SlpAddressPrefix:    "simpleledger",
}

// RegressionNetParams defines the network parameters for the regression test
// Bitcoin network.  Not to be confused with the test Bitcoin network (version
// 3), this network is sometimes simply called "testnet".
var RegressionNetParams = Params{
	Name:        "regtest",
	Net:         wire.TestNet,
	DefaultPort: "18444",
	DNSSeeds:    []DNSSeed{},

	// Chain parameters
	GenesisBlock:     &regTestGenesisBlock,
	GenesisHash:      &regTestGenesisHash,
	PowLimit:         regressionPowLimit,
	PowLimitBits:     0x207fffff,
	CoinbaseMaturity: 100,
	BIP0034Height:    100000000, // Not active - Permit ver 1 blocks
	BIP0065Height:    1351,      // Used by regression tests
	BIP0066Height:    1251,      // Used by regression tests

	UahfForkHeight:              0, // Always active on regtest
	DaaForkHeight:               0, // Always active on regtest
	MagneticAnonomalyForkHeight: 1000,
	PhononForkHeight:            1000,
	AxionActivationHeight:       0, // Always active on regtest

	CosmicInflationActivationTime: 1652616000,

<<<<<<< HEAD
	Upgrade9ForkHeight: 100000000,
	ABLAForkHeight:     100000000,

	ABLAConfig: ABLAConstants{
		Epsilon0:        500000,
		Beta0:           500000,
=======
	ABLAConfig: ABLAConstants{
		Epsilon0:        16000000,
		Beta0:           16000000,
>>>>>>> b7881a6b
		N0:              845890,
		GammaReciprocal: 37938,
		ZetaXB7:         192,
		ThetaReciprocal: 37938,
		Delta:           10,
	},

	SubsidyReductionInterval:             150,
	TargetTimespan:                       time.Hour * 24 * 14, // 14 days
	TargetTimePerBlock:                   time.Minute * 10,    // 10 minutes
	RetargetAdjustmentFactor:             4,                   // 25% less, 400% more
	ReduceMinDifficulty:                  true,
	NoDifficultyAdjustment:               true,
	MinDiffReductionTime:                 time.Minute * 20, // TargetTimePerBlock * 2
	AsertDifficultyHalflife:              3600,             // 1 hour
	AsertDifficultyAnchorHeight:          0,
	AsertDifficultyAnchorParentTimestamp: regTestGenesisBlock.Header.Timestamp.Unix(),
	AsertDifficultyAnchorBits:            regTestGenesisBlock.Header.Bits,
	GenerateSupported:                    true,

	// Checkpoints ordered from oldest to newest.
	Checkpoints: nil,

	// Consensus rule change deployments.
	//
	// The miner confirmation window is defined as:
	//   target proof of work timespan / target proof of work spacing
	RuleChangeActivationThreshold: 108, // 75%  of MinerConfirmationWindow
	MinerConfirmationWindow:       144,
	Deployments: [DefinedDeployments]ConsensusDeployment{
		DeploymentTestDummy: {
			BitNumber:  28,
			StartTime:  0,             // Always available for vote
			ExpireTime: math.MaxInt64, // Never expires
		},
		DeploymentCSV: {
			BitNumber:  0,
			StartTime:  0,             // Always available for vote
			ExpireTime: math.MaxInt64, // Never expires
		},
	},

	// Mempool parameters
	RelayNonStdTxs: true,

	// The prefix for the cashaddress
	CashAddressPrefix: "bchreg", // always bchreg for reg testnet

	// Address encoding magics
	LegacyPubKeyHashAddrID: 0x6f, // starts with m or n
	LegacyScriptHashAddrID: 0xc4, // starts with 2
	PrivateKeyID:           0xef, // starts with 9 (uncompressed) or c (compressed)

	// BIP32 hierarchical deterministic extended key magics
	HDPrivateKeyID: [4]byte{0x04, 0x35, 0x83, 0x94}, // starts with tprv
	HDPublicKeyID:  [4]byte{0x04, 0x35, 0x87, 0xcf}, // starts with tpub

	// BIP44 coin type used in the hierarchical deterministic path for
	// address generation.
	HDCoinType: 1, // all coins use 1

	// slp indexer parameters
	SlpIndexStartHeight: -1,
	SlpIndexStartHash:   &chainhash.Hash{},
	SlpAddressPrefix:    "slpreg",
}

// TestNet3Params defines the network parameters for the test Bitcoin network
// (version 3).  Not to be confused with the regression test network, this
// network is sometimes simply called "testnet".
var TestNet3Params = Params{
	Name:        "testnet3",
	Net:         wire.TestNet3,
	DefaultPort: "18333",
	DNSSeeds: []DNSSeed{
		{"testnet-seed.bchd.cash", true},
		{"testnet-seed-bch.bitcoinforks.org", true},
		{"seed.tbch.loping.net", true},
	},

	// Chain parameters
	GenesisBlock:  &testNet3GenesisBlock,
	GenesisHash:   &testNet3GenesisHash,
	PowLimit:      testNet3PowLimit,
	PowLimitBits:  0x1d00ffff,
	BIP0034Height: 21111,  // 0000000023b3a96d3484e5abb3755c413e7d41500f8e2a5c3f0dd01299cd8ef8
	BIP0065Height: 581885, // 00000000007f6655f22f98e72ed80d8b06dc761d5da09df0fa1dc4be4f861eb6
	BIP0066Height: 330776, // 000000002104c8c45e99a8853285a3b592602a3ccde2b832481da85e9e4ba182

	UahfForkHeight:              1155875, // 00000000f17c850672894b9a75b63a1e72830bbd5f4c8889b5c1a80e7faef138
	DaaForkHeight:               1188697, // 0000000000170ed0918077bde7b4d36cc4c91be69fa09211f748240dabe047fb
	MagneticAnonomalyForkHeight: 1267996, // 00000000000001fae0095cd4bea16f1ce8ab63f3f660a03c6d8171485f484b24
	GreatWallForkHeight:         1303884, // 00000000000001a749d7aa418c582a0e234ebc15643bf23a4f3107fa55120388
	GravitonForkHeight:          1341711, // 00000000c678f67ea16d5bf803f68ce42991839d13849f77332d6f586f62d421
	PhononForkHeight:            1378460, // 0000000070f33c64cb94629680fbc57d17bea354a73e693affcb366d023db324
	AxionActivationHeight:       1421481, // 00000000062c7f32591d883c99fc89ebe74a83287c0f2b7ffeef72e62217d40b

	CosmicInflationActivationTime: 1652616000,

	CoinbaseMaturity:                     100,
	SubsidyReductionInterval:             210000,
	TargetTimespan:                       time.Hour * 24 * 14, // 14 days
	TargetTimePerBlock:                   time.Minute * 10,    // 10 minutes
	RetargetAdjustmentFactor:             4,                   // 25% less, 400% more
	ReduceMinDifficulty:                  true,
	NoDifficultyAdjustment:               false,
	MinDiffReductionTime:                 time.Minute * 20, // TargetTimePerBlock * 2
	AsertDifficultyHalflife:              3600,             // 1 hour
	AsertDifficultyAnchorHeight:          1421481,
	AsertDifficultyAnchorParentTimestamp: 1605445400,
	AsertDifficultyAnchorBits:            486604799,
	GenerateSupported:                    false,

	// Checkpoints ordered from oldest to newest.
	Checkpoints: []Checkpoint{
		{Height: 546, Hash: newHashFromStr("000000002a936ca763904c3c35fce2f3556c559c0214345d31b1bcebf76acb70")},
		{Height: 100000, Hash: newHashFromStr("00000000009e2958c15ff9290d571bf9459e93b19765c6801ddeccadbb160a1e")},
		{Height: 200000, Hash: newHashFromStr("0000000000287bffd321963ef05feab753ebe274e1d78b2fd4e2bfe9ad3aa6f2")},
		{Height: 300001, Hash: newHashFromStr("0000000000004829474748f3d1bc8fcf893c88be255e6d7f571c548aff57abf4")},
		{Height: 400002, Hash: newHashFromStr("0000000005e2c73b8ecb82ae2dbc2e8274614ebad7172b53528aba7501f5a089")},
		{Height: 500011, Hash: newHashFromStr("00000000000929f63977fbac92ff570a9bd9e7715401ee96f2848f7b07750b02")},
		{Height: 600002, Hash: newHashFromStr("000000000001f471389afd6ee94dcace5ccc44adc18e8bff402443f034b07240")},
		{Height: 700000, Hash: newHashFromStr("000000000000406178b12a4dea3b27e13b3c4fe4510994fd667d7c1e6a3f4dc1")},
		{Height: 800010, Hash: newHashFromStr("000000000017ed35296433190b6829db01e657d80631d43f5983fa403bfdb4c1")},
		{Height: 900000, Hash: newHashFromStr("0000000000356f8d8924556e765b7a94aaebc6b5c8685dcfa2b1ee8b41acd89b")},
		{Height: 1000007, Hash: newHashFromStr("00000000001ccb893d8a1f25b70ad173ce955e5f50124261bbbc50379a612ddf")},
		{Height: 1341712, Hash: newHashFromStr("00000000fffc44ea2e202bd905a9fbbb9491ef9e9d5a9eed4039079229afa35b")},
		{Height: 1378461, Hash: newHashFromStr("0000000099f5509b5f36b1926bcf82b21d936ebeadee811030dfbbb7fae915d7")},
		{Height: 1421482, Hash: newHashFromStr("0000000023e0680a8a062b3cc289a4a341124ce7fcb6340ede207e194d73b60a")},
	},

	// Consensus rule change deployments.
	//
	// The miner confirmation window is defined as:
	//   target proof of work timespan / target proof of work spacing
	RuleChangeActivationThreshold: 1512, // 75% of MinerConfirmationWindow
	MinerConfirmationWindow:       2016,
	Deployments: [DefinedDeployments]ConsensusDeployment{
		DeploymentTestDummy: {
			BitNumber:  28,
			StartTime:  1199145601, // January 1, 2008 UTC
			ExpireTime: 1230767999, // December 31, 2008 UTC
		},
		DeploymentCSV: {
			BitNumber:  0,
			StartTime:  1456790400, // March 1st, 2016
			ExpireTime: 1493596800, // May 1st, 2017
		},
	},

	// Mempool parameters
	RelayNonStdTxs: true,

	// The prefix for the cashaddress
	CashAddressPrefix: "bchtest", // always bchtest for testnet

	// Address encoding magics
	LegacyPubKeyHashAddrID: 0x6f, // starts with m or n
	LegacyScriptHashAddrID: 0xc4, // starts with 2
	PrivateKeyID:           0xef, // starts with 9 (uncompressed) or c (compressed)

	// BIP32 hierarchical deterministic extended key magics
	HDPrivateKeyID: [4]byte{0x04, 0x35, 0x83, 0x94}, // starts with tprv
	HDPublicKeyID:  [4]byte{0x04, 0x35, 0x87, 0xcf}, // starts with tpub

	// BIP44 coin type used in the hierarchical deterministic path for
	// address generation.
	HDCoinType: 1, // all coins use 1

	// slp indexer parameters
	SlpIndexStartHeight: 1253800,
	SlpIndexStartHash:   newHashFromStr("000000000000e8d3d53ad5dcb555d1119b650c8f3e1cb7d106764b455a87b10a"),
	SlpAddressPrefix:    "slptest",
}

var ChipNetParams = Params{
	Name:        "chipnet",
	Net:         wire.ChipNet,
	DefaultPort: "48333",
	DNSSeeds: []DNSSeed{
		{"chipnet.bitjson.com", true},
	},

	// Chain parameters
	GenesisBlock:  &testNet4GenesisBlock, // Same value as testnet4
	GenesisHash:   &testNet4GenesisHash,  // Same value as testnet4
	PowLimit:      testNet3PowLimit,      // Same value as testnet3
	PowLimitBits:  0x1d00ffff,
	BIP0034Height: 2,
	BIP0065Height: 3,
	BIP0066Height: 4,
	CSVHeight:     5,

	UahfForkHeight:              5,
	DaaForkHeight:               3000,
	MagneticAnonomalyForkHeight: 3999,
	GreatWallForkHeight:         0,
	GravitonForkHeight:          4999,
	PhononForkHeight:            0,
	AxionActivationHeight:       16844,
	Upgrade9ForkHeight:          121956,
	ABLAForkHeight:              174519,

	//	Reference for the following constant values: https://gitlab.com/0353F40E/ebaa/-/blob/main/README.md#testnets
	ABLAConfig: ABLAConstants{
		Epsilon0:        1000000,
		Beta0:           1000000,
		N0:              174519,
		GammaReciprocal: 37938,
		ZetaXB7:         192,
		ThetaReciprocal: 37938,
		Delta:           10,
	},

	CosmicInflationActivationTime: 1637694000,

	CoinbaseMaturity:                     100,
	SubsidyReductionInterval:             210000,
	TargetTimespan:                       time.Hour * 24 * 14, // 14 days
	TargetTimePerBlock:                   time.Minute * 10,    // 10 minutes
	RetargetAdjustmentFactor:             4,                   // 25% less, 400% more
	ReduceMinDifficulty:                  true,
	NoDifficultyAdjustment:               false,
	MinDiffReductionTime:                 time.Minute * 20, // TargetTimePerBlock * 2
	AsertDifficultyHalflife:              3600,             // 1 hour
	AsertDifficultyAnchorHeight:          16844,
	AsertDifficultyAnchorParentTimestamp: 1605451779,
	AsertDifficultyAnchorBits:            0x1d00ffff,
	GenerateSupported:                    false,

	// Checkpoints ordered from oldest to newest.
	Checkpoints: []Checkpoint{},

	// Consensus rule change deployments.
	//
	// The miner confirmation window is defined as:
	//   target proof of work timespan / target proof of work spacing
	RuleChangeActivationThreshold: 1512, // 75% of MinerConfirmationWindow
	MinerConfirmationWindow:       2016,
	Deployments: [DefinedDeployments]ConsensusDeployment{
		DeploymentTestDummy: {
			BitNumber:  28,
			StartTime:  1199145601, // January 1, 2008 UTC
			ExpireTime: 1230767999, // December 31, 2008 UTC
		},
		DeploymentCSV: {
			BitNumber:  0,
			StartTime:  1456790400, // March 1st, 2016
			ExpireTime: 1493596800, // May 1st, 2017
		},
	},

	// Mempool parameters
	RelayNonStdTxs: false,

	// The prefix for the cashaddress
	CashAddressPrefix: "bchtest", // always bchtest for testnet

	// Address encoding magics
	LegacyPubKeyHashAddrID: 0x6f, // starts with m or n
	LegacyScriptHashAddrID: 0xc4, // starts with 2
	PrivateKeyID:           0xef, // starts with 9 (uncompressed) or c (compressed)

	// BIP32 hierarchical deterministic extended key magics
	HDPrivateKeyID: [4]byte{0x04, 0x35, 0x83, 0x94}, // starts with tprv
	HDPublicKeyID:  [4]byte{0x04, 0x35, 0x87, 0xcf}, // starts with tpub

	// BIP44 coin type used in the hierarchical deterministic path for
	// address generation.
	HDCoinType: 1, // all coins use 1

	// slp indexer parameters
	SlpIndexStartHeight: 0,
	SlpAddressPrefix:    "slptest",
}

// TestNet4Params defines the network parameters for the test Bitcoin network
// (version 4).  Not to be confused with the regression test network, this
// network is sometimes simply called "testnet".
var TestNet4Params = Params{
	Name:        "testnet4",
	Net:         wire.TestNet4,
	DefaultPort: "28333",
	DNSSeeds: []DNSSeed{
		{"testnet4.imaginary.cash", true},
	},

	// Chain parameters
	GenesisBlock:  &testNet4GenesisBlock,
	GenesisHash:   &testNet4GenesisHash,
	PowLimit:      testNet3PowLimit,
	PowLimitBits:  0x1d00ffff,
	BIP0034Height: 2,
	BIP0065Height: 3,
	BIP0066Height: 4,
	CSVHeight:     5,

	UahfForkHeight:              5,
	DaaForkHeight:               3000,
	MagneticAnonomalyForkHeight: 3999,
	GreatWallForkHeight:         0,
	GravitonForkHeight:          4999,
	PhononForkHeight:            0,
	AxionActivationHeight:       16844,

	CosmicInflationActivationTime: 1637694000,

	CoinbaseMaturity:                     100,
	SubsidyReductionInterval:             210000,
	TargetTimespan:                       time.Hour * 24 * 14, // 14 days
	TargetTimePerBlock:                   time.Minute * 10,    // 10 minutes
	RetargetAdjustmentFactor:             4,                   // 25% less, 400% more
	ReduceMinDifficulty:                  true,
	NoDifficultyAdjustment:               false,
	MinDiffReductionTime:                 time.Minute * 20, // TargetTimePerBlock * 2
	AsertDifficultyHalflife:              3600,             // 1 hour
	AsertDifficultyAnchorHeight:          16844,
	AsertDifficultyAnchorParentTimestamp: 1605451779,
	AsertDifficultyAnchorBits:            0x1d00ffff,
	GenerateSupported:                    false,

	// Checkpoints ordered from oldest to newest.
	Checkpoints: []Checkpoint{},

	// Consensus rule change deployments.
	//
	// The miner confirmation window is defined as:
	//   target proof of work timespan / target proof of work spacing
	RuleChangeActivationThreshold: 1512, // 75% of MinerConfirmationWindow
	MinerConfirmationWindow:       2016,
	Deployments: [DefinedDeployments]ConsensusDeployment{
		DeploymentTestDummy: {
			BitNumber:  28,
			StartTime:  1199145601, // January 1, 2008 UTC
			ExpireTime: 1230767999, // December 31, 2008 UTC
		},
		DeploymentCSV: {
			BitNumber:  0,
			StartTime:  1456790400, // March 1st, 2016
			ExpireTime: 1493596800, // May 1st, 2017
		},
	},

	// Mempool parameters
	RelayNonStdTxs: false,

	// The prefix for the cashaddress
	CashAddressPrefix: "bchtest", // always bchtest for testnet

	// Address encoding magics
	LegacyPubKeyHashAddrID: 0x6f, // starts with m or n
	LegacyScriptHashAddrID: 0xc4, // starts with 2
	PrivateKeyID:           0xef, // starts with 9 (uncompressed) or c (compressed)

	// BIP32 hierarchical deterministic extended key magics
	HDPrivateKeyID: [4]byte{0x04, 0x35, 0x83, 0x94}, // starts with tprv
	HDPublicKeyID:  [4]byte{0x04, 0x35, 0x87, 0xcf}, // starts with tpub

	// BIP44 coin type used in the hierarchical deterministic path for
	// address generation.
	HDCoinType: 1, // all coins use 1

	// slp indexer parameters
	SlpIndexStartHeight: 0,
	SlpAddressPrefix:    "slptest",
}

// SimNetParams defines the network parameters for the simulation test Bitcoin
// network.  This network is similar to the normal test network except it is
// intended for private use within a group of individuals doing simulation
// testing.  The functionality is intended to differ in that the only nodes
// which are specifically specified are used to create the network rather than
// following normal discovery rules.  This is important as otherwise it would
// just turn into another public testnet.
var SimNetParams = Params{
	Name:        "simnet",
	Net:         wire.SimNet,
	DefaultPort: "18555",
	DNSSeeds:    []DNSSeed{}, // NOTE: There must NOT be any seeds.

	// Chain parameters
	GenesisBlock:                         &simNetGenesisBlock,
	GenesisHash:                          &simNetGenesisHash,
	PowLimit:                             simNetPowLimit,
	PowLimitBits:                         0x207fffff,
	BIP0034Height:                        0, // Always active on simnet
	BIP0065Height:                        0, // Always active on simnet
	BIP0066Height:                        0, // Always active on simnet
	UahfForkHeight:                       0, // Always active on simnet
	DaaForkHeight:                        2000,
	MagneticAnonomalyForkHeight:          3000,
	GreatWallForkHeight:                  0,
	AxionActivationHeight:                4000,
	CosmicInflationActivationTime:        0,
	CoinbaseMaturity:                     100,
	SubsidyReductionInterval:             210000,
	TargetTimespan:                       time.Hour * 24 * 14, // 14 days
	TargetTimePerBlock:                   time.Minute * 10,    // 10 minutes
	RetargetAdjustmentFactor:             4,                   // 25% less, 400% more
	ReduceMinDifficulty:                  true,
	NoDifficultyAdjustment:               true,
	MinDiffReductionTime:                 time.Minute * 20, // TargetTimePerBlock * 2
	AsertDifficultyHalflife:              3600,             // 1 hour
	AsertDifficultyAnchorHeight:          0,
	AsertDifficultyAnchorParentTimestamp: simNetGenesisBlock.Header.Timestamp.Unix(),
	AsertDifficultyAnchorBits:            simNetGenesisBlock.Header.Bits,
	GenerateSupported:                    true,

	ABLAConfig: ABLAConstants{
		Epsilon0:        16000000,
		Beta0:           16000000,
		N0:              845890,
		GammaReciprocal: 37938,
		ZetaXB7:         192,
		ThetaReciprocal: 37938,
		Delta:           10,
	},

	// Checkpoints ordered from oldest to newest.
	Checkpoints: nil,

	// Consensus rule change deployments.
	//
	// The miner confirmation window is defined as:
	//   target proof of work timespan / target proof of work spacing
	RuleChangeActivationThreshold: 75, // 75% of MinerConfirmationWindow
	MinerConfirmationWindow:       100,
	Deployments: [DefinedDeployments]ConsensusDeployment{
		DeploymentTestDummy: {
			BitNumber:  28,
			StartTime:  0,             // Always available for vote
			ExpireTime: math.MaxInt64, // Never expires
		},
		DeploymentCSV: {
			BitNumber:  0,
			StartTime:  0,             // Always available for vote
			ExpireTime: math.MaxInt64, // Never expires
		},
	},

	// Mempool parameters
	RelayNonStdTxs: true,

	// The prefix for the cashaddress
	CashAddressPrefix: "bchsim", // always bchsim for simnet

	// Address encoding magics
	LegacyPubKeyHashAddrID: 0x3f, // starts with S
	LegacyScriptHashAddrID: 0x7b, // starts with s
	PrivateKeyID:           0x64, // starts with 4 (uncompressed) or F (compressed)

	// BIP32 hierarchical deterministic extended key magics
	HDPrivateKeyID: [4]byte{0x04, 0x20, 0xb9, 0x00}, // starts with sprv
	HDPublicKeyID:  [4]byte{0x04, 0x20, 0xbd, 0x3a}, // starts with spub

	// BIP44 coin type used in the hierarchical deterministic path for
	// address generation.
	HDCoinType: 115, // ASCII for s
}

var (
	// ErrDuplicateNet describes an error where the parameters for a Bitcoin
	// network could not be set due to the network already being a standard
	// network or previously-registered into this package.
	ErrDuplicateNet = errors.New("duplicate Bitcoin network")

	// ErrUnknownHDKeyID describes an error where the provided id which
	// is intended to identify the network for a hierarchical deterministic
	// private extended key is not registered.
	ErrUnknownHDKeyID = errors.New("unknown hd private extended key bytes")
)

var (
	registeredNets      = make(map[wire.BitcoinNet]struct{})
	pubKeyHashAddrIDs   = make(map[byte]struct{})
	scriptHashAddrIDs   = make(map[byte]struct{})
	cashAddressPrefixes = make(map[string]struct{})
	hdPrivToPubKeyIDs   = make(map[[4]byte][]byte)
)

// String returns the hostname of the DNS seed in human-readable form.
func (d DNSSeed) String() string {
	return d.Host
}

// Register registers the network parameters for a Bitcoin network.  This may
// error with ErrDuplicateNet if the network is already registered (either
// due to a previous Register call, or the network being one of the default
// networks).
//
// Network parameters should be registered into this package by a main package
// as early as possible.  Then, library packages may lookup networks or network
// parameters based on inputs and work regardless of the network being standard
// or not.
func Register(params *Params) error {
	if _, ok := registeredNets[params.Net]; ok {
		return ErrDuplicateNet
	}
	registeredNets[params.Net] = struct{}{}
	pubKeyHashAddrIDs[params.LegacyPubKeyHashAddrID] = struct{}{}
	scriptHashAddrIDs[params.LegacyScriptHashAddrID] = struct{}{}
	hdPrivToPubKeyIDs[params.HDPrivateKeyID] = params.HDPublicKeyID[:]

	// A valid cashaddress prefix for the given net followed by ':'.
	cashAddressPrefixes[params.CashAddressPrefix+":"] = struct{}{}
	return nil
}

// mustRegister performs the same function as Register except it panics if there
// is an error.  This should only be called from package init functions.
func mustRegister(params *Params) {
	if err := Register(params); err != nil {
		panic("failed to register network: " + err.Error())
	}
}

// IsPubKeyHashAddrID returns whether the id is an identifier known to prefix a
// pay-to-pubkey-hash address on any default or registered network.  This is
// used when decoding an address string into a specific address type.  It is up
// to the caller to check both this and IsScriptHashAddrID and decide whether an
// address is a pubkey hash address, script hash address, neither, or
// undeterminable (if both return true).
func IsPubKeyHashAddrID(id byte) bool {
	_, ok := pubKeyHashAddrIDs[id]
	return ok
}

// IsScriptHashAddrID returns whether the id is an identifier known to prefix a
// pay-to-script-hash address on any default or registered network.  This is
// used when decoding an address string into a specific address type.  It is up
// to the caller to check both this and IsPubKeyHashAddrID and decide whether an
// address is a pubkey hash address, script hash address, neither, or
// undeterminable (if both return true).
func IsScriptHashAddrID(id byte) bool {
	_, ok := scriptHashAddrIDs[id]
	return ok
}

// IsCashAddressPrefix returns whether the prefix is a known prefix for the
// cashaddress on any default or registered network.  This is used when decoding
// an address string into a specific address type.
func IsCashAddressPrefix(prefix string) bool {
	prefix = strings.ToLower(prefix)
	_, ok := cashAddressPrefixes[prefix]
	return ok
}

// HDPrivateKeyToPublicKeyID accepts a private hierarchical deterministic
// extended key id and returns the associated public key id.  When the provided
// id is not registered, the ErrUnknownHDKeyID error will be returned.
func HDPrivateKeyToPublicKeyID(id []byte) ([]byte, error) {
	if len(id) != 4 {
		return nil, ErrUnknownHDKeyID
	}

	var key [4]byte
	copy(key[:], id)
	pubBytes, ok := hdPrivToPubKeyIDs[key]
	if !ok {
		return nil, ErrUnknownHDKeyID
	}

	return pubBytes, nil
}

// newHashFromStr converts the passed big-endian hex string into a
// chainhash.Hash.  It only differs from the one available in chainhash in that
// it panics on an error since it will only (and must only) be called with
// hard-coded, and therefore known good, hashes.
func newHashFromStr(hexStr string) *chainhash.Hash {
	hash, err := chainhash.NewHashFromStr(hexStr)
	if err != nil {
		// Ordinarily I don't like panics in library code since it
		// can take applications down without them having a chance to
		// recover which is extremely annoying, however an exception is
		// being made in this case because the only way this can panic
		// is if there is an error in the hard-coded hashes.  Thus it
		// will only ever potentially panic on init and therefore is
		// 100% predictable.
		panic(err)
	}
	return hash
}

func init() {
	// Register all default networks when the package is initialized.
	mustRegister(&MainNetParams)
	mustRegister(&TestNet3Params)
	mustRegister(&RegressionNetParams)
	mustRegister(&SimNetParams)
}<|MERGE_RESOLUTION|>--- conflicted
+++ resolved
@@ -484,18 +484,12 @@
 
 	CosmicInflationActivationTime: 1652616000,
 
-<<<<<<< HEAD
 	Upgrade9ForkHeight: 100000000,
 	ABLAForkHeight:     100000000,
 
 	ABLAConfig: ABLAConstants{
 		Epsilon0:        500000,
 		Beta0:           500000,
-=======
-	ABLAConfig: ABLAConstants{
-		Epsilon0:        16000000,
-		Beta0:           16000000,
->>>>>>> b7881a6b
 		N0:              845890,
 		GammaReciprocal: 37938,
 		ZetaXB7:         192,
